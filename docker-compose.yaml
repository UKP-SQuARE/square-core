--- conflicted
+++ resolved
@@ -249,12 +249,8 @@
     env_file:
       - ./square-model-inference-api/inference_server/.env.bert_onnx
     environment:
-<<<<<<< HEAD
-      - WEB_CONCURRENCY=1
-      - KEYCLOAK_BASE_URL=https://square.ukp-lab.de
-=======
-      - WEB_CONCURRENCY=2
->>>>>>> d17dd1e7
+      - WEB_CONCURRENCY=2
+      - KEYCLOAK_BASE_URL=https://square.ukp-lab.de
     volumes:
       - ./.cache/:/etc/onnx/.cache/
       - onnx-models:/onnx_models

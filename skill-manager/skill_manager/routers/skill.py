--- conflicted
+++ resolved
@@ -7,11 +7,7 @@
 from threading import Thread
 from typing import Dict, List
 
-<<<<<<< HEAD
 import requests
-import requests_cache
-=======
->>>>>>> 0b5d8a66
 from bson import ObjectId
 from fastapi import APIRouter, Depends, Request
 from square_auth.auth import Auth

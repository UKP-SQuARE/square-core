# Chatbot Rating ​Interface

This component is composed of a Vue.js frontend and a Python FastAPI backend with MongoDB, orchestrated with Docker for the backend services.

## Prerequisites

Before you begin, ensure you have met the following requirements:

- Docker
- Node.js v16

## Installation

### Frontend Setup

1. Clone the frontend repository to your local machine.
2. Navigate to the frontend directory:
    ```sh
    cd frontend
    ```
3. Install the dependencies:
    ```sh
    npm install
    ```
4. Serve the application locally:
    ```sh
    npm run serve
    ```
   The frontend should now be running on [http://localhost:8080](http://localhost:8080).

### Backend Setup

1. Navigate to the Profile-Manager directory:
    ```sh
    cd profile-manager
    ```

Before running the backend services, you need to set up authentication by generating a private key and a token.

2. In the Profile-Manager directory, generate your authentication credentials:
    ```sh
    make auth
    ```
   This command will create a `private_key.pem` file in the root of the project and display a token for testing purposes.

3. Start the backend services using Docker Compose:
    ```sh
    docker-compose up
    ```
   This will set up the FastAPI application and MongoDB, and bind the API to [http://localhost:10000](http://localhost:10000).

Now, both the frontend and backend should be up and running, and you can begin using the Chatbot Rating Platform.


## Development Setup

For development, we use Docker to run MongoDB and to manage our data. The predefined JSON datasets are imported into the Dockerized MongoDB instance for a seamless development experience.


### Importing Predefined Data into MongoDB

1. Navigate to the ```profile-manager``` directory where the `docker-compose.yml` file is located.
2. Start the MongoDB container with the following command:

    ```sh
    docker-compose up
    ```

3. With the MongoDB container running, you can execute `mongoimport` by connecting to the container. First, find the container ID or name of your running MongoDB container with:

    ```sh
    docker ps
    ```

4. Once you have the container ID or name, use the following command to import data:

    ```sh
    docker exec -it <container_id_or_name> mongoimport --db daspChatBotRating --collection Profile --file /data/db/newDaspChatBotRating.Profile.json --jsonArray --authenticationDatabase admin --username root --password mongo-local-pw
    ```

    Replace `<container_id_or_name>` with your MongoDB container's ID or name.

**Note**: The above command assumes that you have the JSON file `newDaspChatBotRating.Profile.json` in the `./mongo_files/db` directory, which is mounted to the container. Adjust the file path if your setup is different.

## Postman Documentation

To interact with our backend, the following [Postman CRUD calls](https://documenter.getpostman.com/view/30936078/2s9YywezKv) are available. This collection includes all necessary requests to test and interact with the API, providing a convenient way to understand and use the various endpoints.

## Known Issues
- **Certificate Buttons in Modal View**: In the frontend interface, within the modal view for certificates, there are bugs affecting the functionality of the "Share on Facebook," "Share on LinkedIn," and "Download" buttons. 
<<<<<<< HEAD
- **Backend Queries Performance**: The backend queries are not optimized for handling a large number of entries, which may lead to performance issues.
- **Points Spending During Unlock**: There is an issue where users can spend an excessive amount of points on unlocking a single LLM. This needs to be addressed to prevent point misuse.
=======
- **Backend Queries Performance**: The backend queries are not optimized for handling a large number of entries, which may lead to issues.
- **Points Spending During Unlock**: There is an issue where users can spend an excessive amount of points on unlocking a single LLM.
>>>>>>> c00f4813
- **API Design**: The Backend API does not fully adhere to RESTful principles. This could affect the scalability and maintainability of the API.
- **Badge Earning Logic**: The logic for earning badges is currently hardcoded, which limits flexibility and dynamic badge assignment based on user actions or achievements.

## Support

If you encounter any issues or require assistance, please open an issue in the repository for support.
<|MERGE_RESOLUTION|>--- conflicted
+++ resolved
@@ -88,13 +88,8 @@
 
 ## Known Issues
 - **Certificate Buttons in Modal View**: In the frontend interface, within the modal view for certificates, there are bugs affecting the functionality of the "Share on Facebook," "Share on LinkedIn," and "Download" buttons. 
-<<<<<<< HEAD
-- **Backend Queries Performance**: The backend queries are not optimized for handling a large number of entries, which may lead to performance issues.
-- **Points Spending During Unlock**: There is an issue where users can spend an excessive amount of points on unlocking a single LLM. This needs to be addressed to prevent point misuse.
-=======
 - **Backend Queries Performance**: The backend queries are not optimized for handling a large number of entries, which may lead to issues.
 - **Points Spending During Unlock**: There is an issue where users can spend an excessive amount of points on unlocking a single LLM.
->>>>>>> c00f4813
 - **API Design**: The Backend API does not fully adhere to RESTful principles. This could affect the scalability and maintainability of the API.
 - **Badge Earning Logic**: The logic for earning badges is currently hardcoded, which limits flexibility and dynamic badge assignment based on user actions or achievements.
 

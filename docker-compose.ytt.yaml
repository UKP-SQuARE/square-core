--- conflicted
+++ resolved
@@ -223,12 +223,7 @@
       MODEL_API_URL: #@ data.values.model_url[data.values.environment]
       VERIFY_ISSUER: #@ str(data.values.verify_issuer[data.values.environment])
       DATASET_DIR: /app/datasets/
-<<<<<<< HEAD
       SKILL_MANAGER_API_URL: #@ data.values.square_api_url[data.values.environment] + "/skill-manager"
-=======
-      QUEUE: evaluation
-      SKILL_MANAGER_API_URL: #@ data.values.square_api_url + "/skill-manager"
->>>>>>> abfa59ed
     depends_on:
       - mongodb
     labels:

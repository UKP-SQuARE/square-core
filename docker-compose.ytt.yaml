--- conflicted
+++ resolved
@@ -267,18 +267,11 @@
     volumes:
       - ./:/usr/src/app
       - /var/run/docker.sock:/var/run/docker.sock
-<<<<<<< HEAD
-=======
       - evaluation-datasets:/app/datasets/
->>>>>>> beadcec6
-    env_file:
-      - ./mongodb/.env
-      - ./rabbitmq/.env
-      - ./redis/.env
-<<<<<<< HEAD
-      - evaluation-datasets:/app/datasets/
-=======
->>>>>>> beadcec6
+    env_file:
+      - ./mongodb/.env
+      - ./rabbitmq/.env
+      - ./redis/.env
     environment:
       WEB_CONCURRENCY: #@ str(data.values.web_concurrency)
       VERIFY_SSL: #@ str(data.values.verify_ssl[data.values.environment])

--- conflicted
+++ resolved
@@ -67,13 +67,10 @@
 VERIFY_ISSUER: #@ str(data.values.verify_issuer[data.values.environment])
 KEYCLOAK_BASE_URL: #@ data.values.keycloak_base_url_https[data.values.environment]
 DOCKER_HOST_URL: #@ data.values.docker_host_url[data.values.os]
-<<<<<<< HEAD
+
 MODEL_API_IMAGE: #@ "ukpsquare/square-model-api"
 ONNX_VOLUME: model-api_onnx-models
-=======
-MODEL_API_IMAGE: #@ "ukpsquare/model-inference:" + data.values.tag
-ONNX_VOLUME: square-model-inference-api_onnx-models
->>>>>>> 486f6ac1
+
 REALM: #@ data.values.realm
 MONGO_HOST: mongodb
 MONGO_PORT: 27017
@@ -235,11 +232,7 @@
       - 5672:5672
       - 15672:15672
     env_file:
-<<<<<<< HEAD
-      - ./model-manager/.env
-=======
-      - ./rabbitmq/.env
->>>>>>> 486f6ac1
+      - ./rabbitmq/.env
 
   redis:
     image: redis:latest
@@ -260,25 +253,16 @@
       - ./:/usr/src/app
       - /var/run/docker.sock:/var/run/docker.sock
     env_file:
-<<<<<<< HEAD
+      - ./mongodb/.env
+      - ./rabbitmq/.env
+      - ./redis/.env
       - ./model-manager/.env
-=======
-      - ./mongodb/.env
-      - ./rabbitmq/.env
-      - ./redis/.env
-      - ./square-model-inference-api/management_server/.env
->>>>>>> 486f6ac1
-    environment:
-      WEB_CONCURRENCY: #@ str(data.values.web_concurrency)
-      VERIFY_SSL: #@ str(data.values.verify_ssl[data.values.environment])
-      KEYCLOAK_BASE_URL: #@ data.values.keycloak_base_url_https[data.values.environment]
-      DOCKER_HOST_URL: #@ data.values.docker_host_url[data.values.os]
-<<<<<<< HEAD
+    environment:
+      WEB_CONCURRENCY: #@ str(data.values.web_concurrency)
+      VERIFY_SSL: #@ str(data.values.verify_ssl[data.values.environment])
+      KEYCLOAK_BASE_URL: #@ data.values.keycloak_base_url_https[data.values.environment]
+      DOCKER_HOST_URL: #@ data.values.docker_host_url[data.values.os]
       ONNX_VOLUME: model-api_onnx-models
-=======
-      MODEL_API_image: #@ "ukpsquare/model-inference:" + data.values.tag
-      ONNX_VOLUME: square-model-inference-api_onnx-models
->>>>>>> 486f6ac1
       REALM: #@ data.values.realm
       MONGO_HOST: mongodb
       MONGO_PORT: 27017
@@ -299,25 +283,16 @@
     volumes:
       - /var/run/docker.sock:/var/run/docker.sock
     env_file:
-<<<<<<< HEAD
+      - ./mongodb/.env
+      - ./rabbitmq/.env
+      - ./redis/.env
       - ./model-manager/.env
-=======
-      - ./mongodb/.env
-      - ./rabbitmq/.env
-      - ./redis/.env
-      - ./square-model-inference-api/management_server/.env
->>>>>>> 486f6ac1
-    environment:
-      WEB_CONCURRENCY: #@ str(data.values.web_concurrency)
-      VERIFY_SSL: #@ str(data.values.verify_ssl[data.values.environment])
-      KEYCLOAK_BASE_URL: #@ data.values.keycloak_base_url_https[data.values.environment]
-      DOCKER_HOST_URL: #@ data.values.docker_host_url[data.values.os]
-<<<<<<< HEAD
+    environment:
+      WEB_CONCURRENCY: #@ str(data.values.web_concurrency)
+      VERIFY_SSL: #@ str(data.values.verify_ssl[data.values.environment])
+      KEYCLOAK_BASE_URL: #@ data.values.keycloak_base_url_https[data.values.environment]
+      DOCKER_HOST_URL: #@ data.values.docker_host_url[data.values.os]
       ONNX_VOLUME: model-api_onnx-models
-=======
-      MODEL_API_image: #@ "ukpsquare/model-inference:" + data.values.tag
-      ONNX_VOLUME: square-model-inference-api_onnx-models
->>>>>>> 486f6ac1
       REALM: #@ data.values.realm
       CONFIG_PATH: /model_configs
       MONGO_HOST: mongodb
@@ -331,7 +306,6 @@
       - "traefik.http.middlewares.maintaining-addprefix.addPrefix.prefix=/api"
 
   main_model:
-<<<<<<< HEAD
     image: #@ "ukpsquare/square-model-api-transformer:" + data.values.tag
     build:
       context: ./model-api
@@ -339,17 +313,8 @@
     command: uvicorn main:app --host 0.0.0.0 --port 8000 --log-config logging.conf
     env_file:
       - ./model-api/inference_api/model_configs/.env.dpr
-      - ./model-api/inference_api/.env
-=======
-    image: #@ "ukpsquare/model-inference:" + data.values.tag
-    build:
-      context: ./square-model-inference-api/inference_server
-      target: build
-    command: uvicorn main:app --host 0.0.0.0 --port 8000 --log-config logging.conf
-    env_file:
-      - ./rabbitmq/.env
-      - ./redis/.env
->>>>>>> 486f6ac1
+      - ./rabbitmq/.env
+      - ./redis/.env
     environment:
       WEB_CONCURRENCY: #@ str(data.values.web_concurrency)
       VERIFY_SSL: #@ str(data.values.verify_ssl[data.values.environment])
@@ -373,34 +338,21 @@
       - "traefik.http.middlewares.model-dpr-addprefix.addPrefix.prefix=/api"
 
   dpr_worker:
-<<<<<<< HEAD
     image: #@ "ukpsquare/square-model-api-transformer:" + data.values.tag
-=======
-    image: #@ "ukpsquare/model-inference:" + data.values.tag
->>>>>>> 486f6ac1
     command: celery -A tasks worker -Q facebook-dpr-question_encoder-single-nq-base --loglevel=info
     volumes:
       - ./:/usr/src/app
       - /var/run/docker.sock:/var/run/docker.sock
       - model_configs:/model_configs
     env_file:
-<<<<<<< HEAD
       - ./model-api/inference_api/model_configs/.env.dpr
-      - ./model-api/inference_api/.env
-=======
-      - ./rabbitmq/.env
-      - ./redis/.env
-      - ./square-model-inference-api/inference_server/.env.dpr
->>>>>>> 486f6ac1
-    environment:
-      WEB_CONCURRENCY: #@ str(data.values.web_concurrency)
-      VERIFY_SSL: #@ str(data.values.verify_ssl[data.values.environment])
-      KEYCLOAK_BASE_URL: #@ data.values.keycloak_base_url_https[data.values.environment]
-      DOCKER_HOST_URL: #@ data.values.docker_host_url[data.values.os]
-<<<<<<< HEAD
-=======
-      MODEL_API_image: #@ "ukpsquare/model-inference:" + data.values.tag
->>>>>>> 486f6ac1
+      - ./rabbitmq/.env
+      - ./redis/.env
+    environment:
+      WEB_CONCURRENCY: #@ str(data.values.web_concurrency)
+      VERIFY_SSL: #@ str(data.values.verify_ssl[data.values.environment])
+      KEYCLOAK_BASE_URL: #@ data.values.keycloak_base_url_https[data.values.environment]
+      DOCKER_HOST_URL: #@ data.values.docker_host_url[data.values.os]
       ONNX_VOLUME: onnx_models
       REALM: #@ data.values.realm
       CONFIG_PATH: /model_configs
@@ -411,34 +363,21 @@
       - redis
 
   bert_worker:
-<<<<<<< HEAD
     image: #@ "ukpsquare/square-model-api-transformer:" + data.values.tag
-=======
-    image: #@ "ukpsquare/model-inference:" + data.values.tag
->>>>>>> 486f6ac1
     command: celery -A tasks worker -Q bert-base-uncased --loglevel=info
     volumes:
       - ./:/usr/src/app
       - /var/run/docker.sock:/var/run/docker.sock
       - model_configs:/model_configs
     env_file:
-<<<<<<< HEAD
       - ./model-api/inference_api/.env.bert_adapter
-      - ./model-api/inference_api/.env
-=======
-      - ./rabbitmq/.env
-      - ./redis/.env
-      - ./square-model-inference-api/inference_server/.env.bert_adapter
->>>>>>> 486f6ac1
-    environment:
-      WEB_CONCURRENCY: #@ str(data.values.web_concurrency)
-      VERIFY_SSL: #@ str(data.values.verify_ssl[data.values.environment])
-      KEYCLOAK_BASE_URL: #@ data.values.keycloak_base_url_https[data.values.environment]
-      DOCKER_HOST_URL: #@ data.values.docker_host_url[data.values.os]
-<<<<<<< HEAD
-=======
-      MODEL_API_image: #@ "ukpsquare/model-inference:" + data.values.tag
->>>>>>> 486f6ac1
+      - ./rabbitmq/.env
+      - ./redis/.env
+    environment:
+      WEB_CONCURRENCY: #@ str(data.values.web_concurrency)
+      VERIFY_SSL: #@ str(data.values.verify_ssl[data.values.environment])
+      KEYCLOAK_BASE_URL: #@ data.values.keycloak_base_url_https[data.values.environment]
+      DOCKER_HOST_URL: #@ data.values.docker_host_url[data.values.os]
       ONNX_VOLUME: onnx_models
       REALM: #@ data.values.realm
       CONFIG_PATH: /model_configs
@@ -449,34 +388,21 @@
       - redis
 
   roberta_worker:
-<<<<<<< HEAD
     image: #@ "ukpsquare/square-model-api-transformer:" + data.values.tag
-=======
-    image: #@ "ukpsquare/model-inference:" + data.values.tag
->>>>>>> 486f6ac1
     command: celery -A tasks worker -Q roberta-base --loglevel=info
     volumes:
       - ./:/usr/src/app
       - /var/run/docker.sock:/var/run/docker.sock
       - model_configs:/model_configs
     env_file:
-<<<<<<< HEAD
       - ./model-api/inference_api/.env.roberta_adapter
-      - ./model-api/inference_api/.env
-=======
-      - ./rabbitmq/.env
-      - ./redis/.env
-      - ./square-model-inference-api/inference_server/.env.roberta_adapter
->>>>>>> 486f6ac1
-    environment:
-      WEB_CONCURRENCY: #@ str(data.values.web_concurrency)
-      VERIFY_SSL: #@ str(data.values.verify_ssl[data.values.environment])
-      KEYCLOAK_BASE_URL: #@ data.values.keycloak_base_url_https[data.values.environment]
-      DOCKER_HOST_URL: #@ data.values.docker_host_url[data.values.os]
-<<<<<<< HEAD
-=======
-      MODEL_API_image: #@ "ukpsquare/model-inference:" + data.values.tag
->>>>>>> 486f6ac1
+      - ./rabbitmq/.env
+      - ./redis/.env
+    environment:
+      WEB_CONCURRENCY: #@ str(data.values.web_concurrency)
+      VERIFY_SSL: #@ str(data.values.verify_ssl[data.values.environment])
+      KEYCLOAK_BASE_URL: #@ data.values.keycloak_base_url_https[data.values.environment]
+      DOCKER_HOST_URL: #@ data.values.docker_host_url[data.values.os]
       ONNX_VOLUME: onnx_models
       REALM: #@ data.values.realm
       CONFIG_PATH: /model_configs
@@ -487,11 +413,8 @@
       - redis
 
   qagnn_worker:
-<<<<<<< HEAD
     image: #@ "ukpsquare/square-model-api-graph-transformer:" + data.values.tag
-=======
-    image: #@ "ukpsquare/model-inference:" + data.values.tag
->>>>>>> 486f6ac1
+
     build:
       context: ./model-api/inference_api/dockerfiles/graph_transformer
       target: build
@@ -502,23 +425,14 @@
       - model_configs:/model_configs
       - model_storage:/model_storage
     env_file:
-<<<<<<< HEAD
       - ./model-api/inference_api/.env.qagnn
-      - ./model-api/inference_api/.env
-=======
-      - ./rabbitmq/.env
-      - ./redis/.env
-      - ./square-model-inference-api/inference_server/.env.qagnn
->>>>>>> 486f6ac1
-    environment:
-      WEB_CONCURRENCY: #@ str(data.values.web_concurrency)
-      VERIFY_SSL: #@ str(data.values.verify_ssl[data.values.environment])
-      KEYCLOAK_BASE_URL: #@ data.values.keycloak_base_url_https[data.values.environment]
-      DOCKER_HOST_URL: #@ data.values.docker_host_url[data.values.os]
-<<<<<<< HEAD
-=======
-      MODEL_API_image: #@ "ukpsquare/model-inference:" + data.values.tag
->>>>>>> 486f6ac1
+      - ./rabbitmq/.env
+      - ./redis/.env
+    environment:
+      WEB_CONCURRENCY: #@ str(data.values.web_concurrency)
+      VERIFY_SSL: #@ str(data.values.verify_ssl[data.values.environment])
+      KEYCLOAK_BASE_URL: #@ data.values.keycloak_base_url_https[data.values.environment]
+      DOCKER_HOST_URL: #@ data.values.docker_host_url[data.values.os]
       ONNX_VOLUME: onnx_models
       REALM: #@ data.values.realm
       CONFIG_PATH: /model_configs

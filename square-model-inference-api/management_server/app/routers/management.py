import os
import logging
import requests

from typing import List

from celery.result import AsyncResult
from fastapi import APIRouter, HTTPException

<<<<<<< HEAD
from app.models.management import GetModelsResult, DeployRequest, DeployResult, RemoveResult, GetModelsHealth, UpdateModel
=======
from app.models.management import GetModelsResult,\
                                  DeployRequest,\
                                  TaskGenericModel,\
                                  TaskResultModel
>>>>>>> aa1fb6a2
from app.core.config import settings
from starlette.responses import JSONResponse
from tasks.tasks import deploy_task, remove_model_task

<<<<<<< HEAD
from mongo_access import add_model_db, remove_model_dm, get_models_db, update_model_db, init_db
from docker_access import get_all_model_prefixes

=======
from docker_access import start_new_model_container,\
                          get_all_model_prefixes, \
                          remove_model_container
>>>>>>> aa1fb6a2

logger = logging.getLogger(__name__)
router = APIRouter()


@router.get("/deployed-models", name="get-deployed-models", response_model=List[GetModelsResult])
async def get_all_models():  # token: str = Depends(client_credentials)):
<<<<<<< HEAD
    models = await get_models_db()
    result = []
    for m in models:
        result.append(GetModelsResult(
            identifier=m["identifier"],
            model_type=m["MODEL_TYPE"],
            model_name=m["MODEL_NAME"],
            disable_gpu=m["DISABLE_GPU"],
            batch_size=m["BATCH_SIZE"],
            max_input=m["MAX_INPUT_SIZE"],
            model_class=m["MODEL_CLASS"],
            return_plaintext_arrays=m["RETURN_PLAINTEXT_ARRAYS"],
        ))
    return result
=======
    """
    Get all the models deployed on the platform in list format
    """
    lst_prefix, port = get_all_model_prefixes()
    lst_models = []
>>>>>>> aa1fb6a2

@router.get("/deployed-models-health", response_model=List[GetModelsHealth], name="get-deployed-models-health")
async def get_all_models():  # token: str = Depends(client_credentials)):
    port = 8443
    models = await get_models_db()
    lst_models = []
    for m in models:
        r = requests.get(
            url="{}/api/{}/health/heartbeat".format(settings.API_URL, m["identifier"]),
            # headers={"Authorization": f"Bearer {token}"},
            verify=os.getenv("VERIFY_SSL", 1) == 1,
        )
        # if the model-api instance has not finished loading the model it is not available yet
        if r.status_code == 200:
            lst_models.append({"identifier": m["identifier"], "is_alive": r.json()["is_alive"]})
        else:
            lst_models.append({"identifier": m["identifier"], "is_alive": False})

    return lst_models


@router.post("/deploy", name="deploy-model", response_model=TaskGenericModel)
async def deploy_new_model(model_params: DeployRequest):
    """
    deploy a new model to the platform
    """
    identifier = model_params.identifier
    env = {
        "MODEL_NAME": model_params.model_name,
        "MODEL_PATH": model_params.model_path,
        "DECODER_PATH": model_params.decoder_path,
        "MODEL_TYPE": model_params.model_type,
        "MODEL_CLASS": model_params.model_class,
        "DISABLE_GPU": model_params.disable_gpu,
        "BATCH_SIZE": model_params.batch_size,
        "MAX_INPUT_SIZE": model_params.max_input,
        "TRANSFORMERS_CACHE": model_params.transformers_cache,
        "RETURN_PLAINTEXT_ARRAYS": model_params.return_plaintext_arrays,
        "PRELOADED_ADAPTERS": model_params.preloaded_adapters,
        # "WEB_CONCURRENCY": 2,  # fixed processes, do not give the control to  end-user
    }

    identifier_new = await(add_model_db(identifier, env))
    if not identifier_new:
        raise HTTPException(status_code=401, detail="A model with that identifier already exists")
    res = deploy_task.delay(identifier, env)
    logger.info(res.id)
    return {"message": f"Queued deploying {identifier}", "task_id": res.id}


@router.post("/remove/{identifier}", name="remove-model", response_model=TaskGenericModel)
async def remove_model(identifier):
    """
    Remove a model from the platform
    """
    await(remove_model_dm(identifier))
    res = remove_model_task.delay(identifier)
    return {"message": "Queued removing model.", "task_id": res.id}


<<<<<<< HEAD
@router.post("/update/{identifier}")
async def update_model(identifier: str, update_parameters: UpdateModel):
    await(update_model_db(identifier, update_parameters))
    logger.info("Update parameters Type {},dict  {}".format(type(update_parameters.dict()), update_parameters.dict()))
    r = requests.post(
        url="{}/api/{}/update".format(settings.API_URL, identifier),
        json=update_parameters.dict(),
        # headers={"Authorization": f"Bearer {token}"},
        verify=os.getenv("VERIFY_SSL", 1) == 1,
    )
    return {"status_code": r.status_code, "content": r.json()}


@router.get("/task/{task_id}", name="task-status")
=======
@router.get("/task/{task_id}", name="task-status", response_model=TaskResultModel)
>>>>>>> aa1fb6a2
async def get_task_status(task_id):
    """
    Get results from a celery task
    """
    task = AsyncResult(task_id)
    if not task.ready():
        return JSONResponse(status_code=202, content={'task_id': str(task_id), 'status': 'Processing'})
    result = task.get()
    return {'task_id': str(task_id), 'status': 'Finished', 'result': result}


@router.post("/db/update")
async def init_db_from_docker():
    lst_prefix, port = get_all_model_prefixes()
    lst_models = []

    for prefix in lst_prefix:
        r = requests.get(
            url="{}{}/stats".format(settings.API_URL, prefix),
            # headers={"Authorization": f"Bearer {token}"},
            verify=os.getenv("VERIFY_SSL", 1) == 1,
        )
        # if the model-api instance has not finished loading the model it is not available yet
        if r.status_code == 200:
            data = r.json()
            logger.info("Response Format {}".format(data))
            lst_models.append({
                "identifier": prefix.split("/")[-1],
                "MODEL_NAME": data["model_name"] ,
                "MODEL_TYPE": data["model_type"],
                "DISABLE_GPU": data["disable_gpu"],
                "BATCH_SIZE": data["batch_size"],
                "MAX_INPUT_SIZE": data["max_input"],
                "MODEL_CLASS": data["model_class"],
                "RETURN_PLAINTEXT_ARRAYS": data["return_plaintext_arrays"],
            })
    added_models = await(init_db(lst_models))
    return {"added": added_models}<|MERGE_RESOLUTION|>--- conflicted
+++ resolved
@@ -7,27 +7,17 @@
 from celery.result import AsyncResult
 from fastapi import APIRouter, HTTPException
 
-<<<<<<< HEAD
-from app.models.management import GetModelsResult, DeployRequest, DeployResult, RemoveResult, GetModelsHealth, UpdateModel
-=======
 from app.models.management import GetModelsResult,\
                                   DeployRequest,\
                                   TaskGenericModel,\
                                   TaskResultModel
->>>>>>> aa1fb6a2
 from app.core.config import settings
 from starlette.responses import JSONResponse
 from tasks.tasks import deploy_task, remove_model_task
 
-<<<<<<< HEAD
 from mongo_access import add_model_db, remove_model_dm, get_models_db, update_model_db, init_db
 from docker_access import get_all_model_prefixes
 
-=======
-from docker_access import start_new_model_container,\
-                          get_all_model_prefixes, \
-                          remove_model_container
->>>>>>> aa1fb6a2
 
 logger = logging.getLogger(__name__)
 router = APIRouter()
@@ -35,7 +25,9 @@
 
 @router.get("/deployed-models", name="get-deployed-models", response_model=List[GetModelsResult])
 async def get_all_models():  # token: str = Depends(client_credentials)):
-<<<<<<< HEAD
+    """
+    Get all the models deployed on the platform in list format
+    """
     models = await get_models_db()
     result = []
     for m in models:
@@ -50,13 +42,6 @@
             return_plaintext_arrays=m["RETURN_PLAINTEXT_ARRAYS"],
         ))
     return result
-=======
-    """
-    Get all the models deployed on the platform in list format
-    """
-    lst_prefix, port = get_all_model_prefixes()
-    lst_models = []
->>>>>>> aa1fb6a2
 
 @router.get("/deployed-models-health", response_model=List[GetModelsHealth], name="get-deployed-models-health")
 async def get_all_models():  # token: str = Depends(client_credentials)):
@@ -117,7 +102,6 @@
     return {"message": "Queued removing model.", "task_id": res.id}
 
 
-<<<<<<< HEAD
 @router.post("/update/{identifier}")
 async def update_model(identifier: str, update_parameters: UpdateModel):
     await(update_model_db(identifier, update_parameters))
@@ -131,10 +115,7 @@
     return {"status_code": r.status_code, "content": r.json()}
 
 
-@router.get("/task/{task_id}", name="task-status")
-=======
 @router.get("/task/{task_id}", name="task-status", response_model=TaskResultModel)
->>>>>>> aa1fb6a2
 async def get_task_status(task_id):
     """
     Get results from a celery task

import os
import logging
import requests

from typing import List

<<<<<<< HEAD
from celery.result import AsyncResult
from fastapi import APIRouter, HTTPException
=======
from fastapi import APIRouter, HTTPException,Depends
>>>>>>> 0d56eb36

from app.models.management import GetModelsResult,\
                                  DeployRequest,\
                                  TaskGenericModel,\
                                  TaskResultModel
from app.core.config import settings
from starlette.responses import JSONResponse
from tasks.tasks import deploy_task, remove_model_task

from mongo_access import add_model_db, remove_model_dm, get_models_db, update_model_db, init_db
from docker_access import get_all_model_prefixes


from square_auth.client_credentials import ClientCredentials
client_credentials = ClientCredentials()

logger = logging.getLogger(__name__)
router = APIRouter()


<<<<<<< HEAD
@router.get("/deployed-models", name="get-deployed-models", response_model=List[GetModelsResult])
async def get_all_models():  # token: str = Depends(client_credentials)):
    """
    Get all the models deployed on the platform in list format
    """
    models = await get_models_db()
    result = []
    for m in models:
        result.append(GetModelsResult(
            identifier=m["identifier"],
            model_type=m["MODEL_TYPE"],
            model_name=m["MODEL_NAME"],
            disable_gpu=m["DISABLE_GPU"],
            batch_size=m["BATCH_SIZE"],
            max_input=m["MAX_INPUT_SIZE"],
            model_class=m["MODEL_CLASS"],
            return_plaintext_arrays=m["RETURN_PLAINTEXT_ARRAYS"],
        ))
    return result
=======
@router.get("/deployed-models", response_model=List[GetModelsResult], name="get-deployed-models")
async def get_all_models(token: str = Depends(client_credentials)):
    lst_prefix, port = get_all_model_prefixes()
    lst_models = []
>>>>>>> 0d56eb36

@router.get("/deployed-models-health", response_model=List[GetModelsHealth], name="get-deployed-models-health")
async def get_all_models():  # token: str = Depends(client_credentials)):
    port = 8443
    models = await get_models_db()
    lst_models = []
    for m in models:
        r = requests.get(
<<<<<<< HEAD
            url="{}/api/{}/health/heartbeat".format(settings.API_URL, m["identifier"]),
            # headers={"Authorization": f"Bearer {token}"},
=======
            url="{}:{}{}/stats".format(settings.API_URL, port, prefix),
            headers={"Authorization": f"Bearer {token}"},
>>>>>>> 0d56eb36
            verify=os.getenv("VERIFY_SSL", 1) == 1,
        )
        # if the model-api instance has not finished loading the model it is not available yet
        if r.status_code == 200:
            lst_models.append({"identifier": m["identifier"], "is_alive": r.json()["is_alive"]})
        else:
            lst_models.append({"identifier": m["identifier"], "is_alive": False})

    return lst_models


@router.post("/deploy", name="deploy-model", response_model=TaskGenericModel)
async def deploy_new_model(model_params: DeployRequest):
    """
    deploy a new model to the platform
    """
    identifier = model_params.identifier
    env = {
        "MODEL_NAME": model_params.model_name,
        "MODEL_PATH": model_params.model_path,
        "DECODER_PATH": model_params.decoder_path,
        "MODEL_TYPE": model_params.model_type,
        "MODEL_CLASS": model_params.model_class,
        "DISABLE_GPU": model_params.disable_gpu,
        "BATCH_SIZE": model_params.batch_size,
        "MAX_INPUT_SIZE": model_params.max_input,
        "TRANSFORMERS_CACHE": model_params.transformers_cache,
        "RETURN_PLAINTEXT_ARRAYS": model_params.return_plaintext_arrays,
        "PRELOADED_ADAPTERS": model_params.preloaded_adapters,
        # "WEB_CONCURRENCY": 2,  # fixed processes, do not give the control to  end-user
    }

    identifier_new = await(add_model_db(identifier, env))
    if not identifier_new:
        raise HTTPException(status_code=401, detail="A model with that identifier already exists")
    res = deploy_task.delay(identifier, env)
    logger.info(res.id)
    return {"message": f"Queued deploying {identifier}", "task_id": res.id}


@router.post("/remove/{identifier}", name="remove-model", response_model=TaskGenericModel)
async def remove_model(identifier):
    """
    Remove a model from the platform
    """
    await(remove_model_dm(identifier))
    res = remove_model_task.delay(identifier)
    return {"message": "Queued removing model.", "task_id": res.id}


@router.post("/update/{identifier}")
async def update_model(identifier: str, update_parameters: UpdateModel):
    await(update_model_db(identifier, update_parameters))
    logger.info("Update parameters Type {},dict  {}".format(type(update_parameters.dict()), update_parameters.dict()))
    r = requests.post(
        url="{}/api/{}/update".format(settings.API_URL, identifier),
        json=update_parameters.dict(),
        # headers={"Authorization": f"Bearer {token}"},
        verify=os.getenv("VERIFY_SSL", 1) == 1,
    )
    return {"status_code": r.status_code, "content": r.json()}


@router.get("/task/{task_id}", name="task-status", response_model=TaskResultModel)
async def get_task_status(task_id):
    """
    Get results from a celery task
    """
    task = AsyncResult(task_id)
    if not task.ready():
        return JSONResponse(status_code=202, content={'task_id': str(task_id), 'status': 'Processing'})
    result = task.get()
    return {'task_id': str(task_id), 'status': 'Finished', 'result': result}


@router.post("/db/update")
async def init_db_from_docker():
    lst_prefix, port = get_all_model_prefixes()
    lst_models = []

    for prefix in lst_prefix:
        r = requests.get(
            url="{}{}/stats".format(settings.API_URL, prefix),
            # headers={"Authorization": f"Bearer {token}"},
            verify=os.getenv("VERIFY_SSL", 1) == 1,
        )
        # if the model-api instance has not finished loading the model it is not available yet
        if r.status_code == 200:
            data = r.json()
            logger.info("Response Format {}".format(data))
            lst_models.append({
                "identifier": prefix.split("/")[-1],
                "MODEL_NAME": data["model_name"] ,
                "MODEL_TYPE": data["model_type"],
                "DISABLE_GPU": data["disable_gpu"],
                "BATCH_SIZE": data["batch_size"],
                "MAX_INPUT_SIZE": data["max_input"],
                "MODEL_CLASS": data["model_class"],
                "RETURN_PLAINTEXT_ARRAYS": data["return_plaintext_arrays"],
            })
    added_models = await(init_db(lst_models))
    return {"added": added_models}<|MERGE_RESOLUTION|>--- conflicted
+++ resolved
@@ -4,22 +4,21 @@
 
 from typing import List
 
-<<<<<<< HEAD
 from celery.result import AsyncResult
-from fastapi import APIRouter, HTTPException
-=======
-from fastapi import APIRouter, HTTPException,Depends
->>>>>>> 0d56eb36
+from fastapi import APIRouter, HTTPException, Depends
+
 
 from app.models.management import GetModelsResult,\
                                   DeployRequest,\
                                   TaskGenericModel,\
-                                  TaskResultModel
+                                  TaskResultModel, \
+                                  GetModelsHealth, \
+                                  UpdateModel
 from app.core.config import settings
 from starlette.responses import JSONResponse
 from tasks.tasks import deploy_task, remove_model_task
 
-from mongo_access import add_model_db, remove_model_dm, get_models_db, update_model_db, init_db
+from mongo_access import add_model_db, remove_model_db, get_models_db, update_model_db, init_db
 from docker_access import get_all_model_prefixes
 
 
@@ -30,7 +29,6 @@
 router = APIRouter()
 
 
-<<<<<<< HEAD
 @router.get("/deployed-models", name="get-deployed-models", response_model=List[GetModelsResult])
 async def get_all_models():  # token: str = Depends(client_credentials)):
     """
@@ -50,27 +48,16 @@
             return_plaintext_arrays=m["RETURN_PLAINTEXT_ARRAYS"],
         ))
     return result
-=======
-@router.get("/deployed-models", response_model=List[GetModelsResult], name="get-deployed-models")
-async def get_all_models(token: str = Depends(client_credentials)):
-    lst_prefix, port = get_all_model_prefixes()
-    lst_models = []
->>>>>>> 0d56eb36
+
 
 @router.get("/deployed-models-health", response_model=List[GetModelsHealth], name="get-deployed-models-health")
-async def get_all_models():  # token: str = Depends(client_credentials)):
-    port = 8443
+async def get_all_models(token: str = Depends(client_credentials)):
     models = await get_models_db()
     lst_models = []
     for m in models:
         r = requests.get(
-<<<<<<< HEAD
             url="{}/api/{}/health/heartbeat".format(settings.API_URL, m["identifier"]),
-            # headers={"Authorization": f"Bearer {token}"},
-=======
-            url="{}:{}{}/stats".format(settings.API_URL, port, prefix),
             headers={"Authorization": f"Bearer {token}"},
->>>>>>> 0d56eb36
             verify=os.getenv("VERIFY_SSL", 1) == 1,
         )
         # if the model-api instance has not finished loading the model it is not available yet
@@ -116,19 +103,19 @@
     """
     Remove a model from the platform
     """
-    await(remove_model_dm(identifier))
+    await(remove_model_db(identifier))
     res = remove_model_task.delay(identifier)
     return {"message": "Queued removing model.", "task_id": res.id}
 
 
 @router.post("/update/{identifier}")
-async def update_model(identifier: str, update_parameters: UpdateModel):
+async def update_model(identifier: str, update_parameters: UpdateModel, token: str = Depends(client_credentials)):
     await(update_model_db(identifier, update_parameters))
     logger.info("Update parameters Type {},dict  {}".format(type(update_parameters.dict()), update_parameters.dict()))
     r = requests.post(
         url="{}/api/{}/update".format(settings.API_URL, identifier),
         json=update_parameters.dict(),
-        # headers={"Authorization": f"Bearer {token}"},
+        headers={"Authorization": f"Bearer {token}"},
         verify=os.getenv("VERIFY_SSL", 1) == 1,
     )
     return {"status_code": r.status_code, "content": r.json()}
@@ -147,14 +134,14 @@
 
 
 @router.post("/db/update")
-async def init_db_from_docker():
+async def init_db_from_docker(token: str = Depends(client_credentials)):
     lst_prefix, port = get_all_model_prefixes()
     lst_models = []
 
     for prefix in lst_prefix:
         r = requests.get(
             url="{}{}/stats".format(settings.API_URL, prefix),
-            # headers={"Authorization": f"Bearer {token}"},
+            headers={"Authorization": f"Bearer {token}"},
             verify=os.getenv("VERIFY_SSL", 1) == 1,
         )
         # if the model-api instance has not finished loading the model it is not available yet
@@ -163,7 +150,7 @@
             logger.info("Response Format {}".format(data))
             lst_models.append({
                 "identifier": prefix.split("/")[-1],
-                "MODEL_NAME": data["model_name"] ,
+                "MODEL_NAME": data["model_name"],
                 "MODEL_TYPE": data["model_type"],
                 "DISABLE_GPU": data["disable_gpu"],
                 "BATCH_SIZE": data["batch_size"],

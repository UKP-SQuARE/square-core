"""
This file contains all the API calls for the
management server of the models component of SQuARE.
"""

import logging
import os
import uuid
from typing import List
import docker

import requests
from celery.result import AsyncResult
from fastapi import APIRouter, Depends, HTTPException, Request
from starlette.responses import JSONResponse

from app.core.config import settings
from app.models.management import (
    DeployRequest,
    GetModelsHealth,
    GetModelsResult,
    GetExplainersResult,
    TaskGenericModel,
    TaskResultModel,
    UpdateModel,
)
from app.routers import client_credentials, utils
from app.db.database import MongoClass
from docker_access import get_all_model_prefixes

from tasks import tasks
# from tasks.celery import app
import json
from bson import json_util


logger = logging.getLogger(__name__)
router = APIRouter()

mongo_client = MongoClass()


@router.get("/deployed-models", name="get-deployed-models", response_model=List[GetModelsResult])
async def get_all_models():  # token: str = Depends(client_credentials)):
    """
    Get all the models deployed on the platform in list format
    """
    models = await mongo_client.get_models_db()
    result = []
    for model in models:
        result.append(
            GetModelsResult(
                identifier=model["IDENTIFIER"],
                model_type=model["MODEL_TYPE"],
                model_name=model["MODEL_NAME"],
                disable_gpu=model["DISABLE_GPU"],
                batch_size=model["BATCH_SIZE"],
                max_input=model["MAX_INPUT_SIZE"],
                model_class=model["MODEL_CLASS"],
                return_plaintext_arrays=model["RETURN_PLAINTEXT_ARRAYS"],
            )
        )
    return result


<<<<<<< HEAD
@router.get("/explainers", name="get-explanation-methods", response_model=List[GetExplainersResult])
async def list_exp_methods():
    """
    Get all the explanation methods for models
    """
    exp_methods = [
        {
            "identifier": "simple_grads", "name": "Vanilla gradients",
            "description": "The attributions are calculated considering the model "
                           "gradients multiplied by the input text embeddings."
        },
        {
            "identifier": "integrated_grads", "name": "Integrated gradients",
            "description": "The attributions are calculated considering the "
                           "integral of the model gradients with respect to the word "
                           "embedding layer along a straight path from a "
                           "baseline instance  to the input instance  "},
        {
            "identifier": "smooth_grads", "name": "Smooth gradients",
            "description": "Take random samples in neighborhood of an input, "
                           "and average the resulting saliency maps. These "
                           "random samples are inputs with added noise."
        },
        {
            "identifier": "attention", "name": "Attention",
            "description": "Based on the model attention weights from the last layer."
        },
        {
            "identifier": "scaled_attention", "name": "Scaled attention",
            "description": "The attention weights are multiplied with their "
                           "gradients to get the token attributions."
        },
    ]
    result = []
    for e in exp_methods:
        result.append(
            GetExplainersResult(
                identifier=e["identifier"],
                method_name=e["name"],
                description=e["description"]
            )
        )
    return result


@router.get("/deployed-models-health", name="get-deployed-models", response_model=List[GetModelsHealth])
async def get_all_models_health():
    '''
    Check all worker's health (worker : inference model container)
    Return:
        result[list]: the health of deployed workers/models.
    '''

    models = await mongo_client.get_models_db()
    result = []
    docker_client = docker.from_env()

    for model in models:
        container_id = mongo_client.get_container_id(model["IDENTIFIER"])
        container_obj = docker_client.containers.get(container_id)
        if container_obj in docker_client.containers.list():
            result.append(
                GetModelsHealth(
                    identifier=model["IDENTIFIER"],
                    is_alive=True,
                )
            )
        else:
            result.append(
                GetModelsHealth(
                    identifier=model["IDENTIFIER"],
                    is_alive=False,
                )
            )
    return result
=======
@router.get(
    "/deployed-models-health",
    response_model=List[GetModelsHealth],
    name="get-deployed-models-health",
)
async def get_models_health(token: str = Depends(client_credentials)):
    """
    gets the health of all the deployed models
    """
    models = await mongo_client.get_models_db()
    lst_models = []
    for model in models:
        response = requests.get(
            url=f'{settings.API_URL}/api/{model["IDENTIFIER"]}/health/heartbeat',
            headers={"Authorization": f"Bearer {token}"},
            verify=os.getenv("VERIFY_SSL", 1) == 1,
        )
        # if the model-api instance has not finished loading the model it is not available yet
        if response.status_code == 200:
            lst_models.append({"identifier": model["IDENTIFIER"], "is_alive": response.json()["is_alive"]})
        else:
            lst_models.append({"identifier": model["IDENTIFIER"], "is_alive": False})
>>>>>>> e3722561


@router.get("/deployed-model-workers", name="get-deployed-models",)
async def get_model_containers():  # token: str = Depends(client_credentials)):
    """
    Get all the models deployed on the platform in list format
    """
    models = await mongo_client.get_model_containers()
    result = []
    for m in models:
        result.append(
            {
                "identifier": m["_id"],
                "num_containers": m["count"],
            }
        )
    return result


@router.post("/deploy", name="deploy-model", response_model=TaskGenericModel)
async def deploy_new_model(request: Request, model_params: DeployRequest):
    """
    deploy a new model to the platform
    """
    user_id = await utils.get_user_id(request)
    env = {
        "USER_ID": user_id,
        "IDENTIFIER": model_params.model_name,
        "UUID": str(uuid.uuid1()),
        "MODEL_NAME": model_params.model_name,
        "MODEL_PATH": model_params.model_path,
        "DECODER_PATH": model_params.decoder_path,
        "MODEL_TYPE": model_params.model_type,
        "MODEL_CLASS": model_params.model_class,
        "DISABLE_GPU": model_params.disable_gpu,
        "BATCH_SIZE": model_params.batch_size,
        "MAX_INPUT_SIZE": model_params.max_input,
        "TRANSFORMERS_CACHE": model_params.transformers_cache,
        "RETURN_PLAINTEXT_ARRAYS": model_params.return_plaintext_arrays,
        "PRELOADED_ADAPTERS": model_params.preloaded_adapters,
        "WEB_CONCURRENCY": os.getenv("WEB_CONCURRENCY", 1),  # fixed processes, do not give the control to  end-user
        "KEYCLOAK_BASE_URL": os.getenv("KEYCLOAK_BASE_URL", "https://square.ukp-lab.de"),
        "VERIFY_ISSUER": os.getenv("VERIFY_ISSUER", "1")
    }

    identifier_new = await (mongo_client.check_identifier_new(env["IDENTIFIER"]))
    if not identifier_new:
        raise HTTPException(status_code=406, detail="A model with that identifier already exists")
    res = tasks.deploy_task.delay(env)
    logger.info(res.id)
    return {"message": f"Queued deploying {env['IDENTIFIER']}", "task_id": res.id}


@router.delete("/remove/{identifier}", name="remove-model", response_model=TaskGenericModel)
@router.delete("/remove/{hf_username}/{identifier}", name="remove-model", response_model=TaskGenericModel)
async def remove_model(request: Request, identifier: str, hf_username: str = None):
    """
    Remove a model from the platform
    """
    if hf_username:
        identifier = f"{hf_username}/{identifier}"
    # check if the model is deployed
    logger.info(identifier)
    check_model_id = await (mongo_client.check_identifier_new(identifier))
    if check_model_id:
        raise HTTPException(status_code=406, detail="A model with the input identifier does not exist")
    # check if the user deployed this model
    if await mongo_client.check_user_id(request, identifier):
        res = tasks.remove_model_task.delay(identifier)
    else:
        raise HTTPException(status_code=403, detail="Cannot remove a model deployed by another user.")
    return {"message": "Queued removing model.", "task_id": res.id}


@router.post("/{identifier}/add_worker/{num}")
async def add_model_container(request: Request, identifier: str, num: int):
    check_model_id = await (mongo_client.check_identifier_new(identifier))
    if check_model_id:
        raise HTTPException(status_code=406, detail="A model with the input identifier does not exist")
    # check if the user deployed this model
    if await mongo_client.check_user_id(request, identifier):
        env = await mongo_client.get_model_stats(identifier)
        env = json.loads(json_util.dumps(env))
        models = await mongo_client.get_model_containers()
        for m in models:
            if m["_id"] == identifier:
                res = tasks.add_worker.delay(identifier, env, m["count"]+1, num)
                return {"message": f"Queued adding worker for {identifier}", "task_id": res.id}
        return {"message": f"No model with that identifier"}
    else:
        raise HTTPException(status_code=403, detail="Cannot remove a model deployed by another user.")


@router.delete("/{identifier}/remove_worker/{num}")
async def remove_model_container(request: Request, identifier: str, num: int):
    check_model_id = await (mongo_client.check_identifier_new(identifier))
    if check_model_id:
        raise HTTPException(status_code=406, detail="A model with the input identifier does not exist")
    if await mongo_client.check_user_id(request, identifier):
        models = await mongo_client.get_model_containers()
        for m in models:
            if m["_id"] == identifier:
                if m["count"] <= num:
                    return HTTPException(status_code=403, detail=f"Only {m['count']} worker left. To remove that remove the whole model.")
        containers = await mongo_client.get_containers(identifier, num)
        res = tasks.remove_worker.delay(containers)
        return {"message": f"Queued removing worker for {identifier}", "task_id": res.id}
    else:
        raise HTTPException(status_code=403, detail="Cannot remove a model deployed by another user.")


@router.patch("/update/{identifier}")
@router.patch("/update/{hf_username}/{identifier}")
async def update_model(
        request: Request,
        identifier: str,
        update_parameters: UpdateModel,
        hf_username: str = None,
        token: str = Depends(client_credentials),
):
    """
    update the model parameters
    """
<<<<<<< HEAD
    if hf_username:
        identifier = f"{hf_username}/{identifier}"
    logger.info("Updating model: {}".format(identifier))
=======

>>>>>>> e3722561
    check_model_id = await (mongo_client.check_identifier_new(identifier))
    if check_model_id:
        raise HTTPException(status_code=406, detail="A model with the input identifier does not exist")
    if await mongo_client.check_user_id(request, identifier):
        await (mongo_client.update_model_db(identifier, update_parameters))
        logger.info(
            "Update parameters Type %s,dict  %s", type(update_parameters.dict()), update_parameters.dict()
        )
        response = requests.post(
            url=f"{settings.API_URL}/api/{identifier}/update",
            json=update_parameters.dict(),
            headers={"Authorization": f"Bearer {token}"},
            verify=os.getenv("VERIFY_SSL", 1) == 1,
        )
<<<<<<< HEAD
        logger.info("response: {}".format(response.text))

        return {"status_code": response.status_code, "content": response.json()}

    raise HTTPException(status_code=403, detail="Cannot update a model deployed by another user")
=======
    else:
        raise HTTPException(status_code=403, detail="Cannot update a model deployed by another user")
    return {"status_code": response.status_code, "content": response.json()}
>>>>>>> e3722561


@router.get("/task_result/{task_id}", name="task-status", response_model=TaskResultModel)
async def get_task_status(task_id):
    """
    Get results from a celery task
    """
    task = AsyncResult(task_id)
    if not task.ready():
        return JSONResponse(status_code=202, content={"task_id": str(task_id), "status": "Processing"})
    result = task.get()
    return {"task_id": str(task_id), "status": "Finished", "result": result}


@router.put("/db/update")
async def init_db_from_docker(token: str = Depends(client_credentials)):
    """
    update the database with the configuration of models
    deployed but not added to the db
    """
    lst_prefix, lst_container_ids, _ = get_all_model_prefixes()
    lst_models = []

    for prefix, container in zip(lst_prefix, lst_container_ids):
<<<<<<< HEAD
        r = requests.get(
            url="{}/api/main/{}/stats".format(settings.API_URL, prefix),
=======
        response = requests.get(
            url=f"{settings.API_URL}{prefix}/stats",
>>>>>>> e3722561
            headers={"Authorization": f"Bearer {token}"},
            verify=os.getenv("VERIFY_SSL", 1) == 1,
        )
        # if the model-api instance has not finished loading the model it is not available yet
        if response.status_code == 200:
            data = response.json()
            logger.info("Response Format %s", data)
            lst_models.append(
                {
                    "USER_ID": "ukp",
                    "IDENTIFIER": prefix.split("/")[-1],
                    "MODEL_NAME": data["model_name"],
                    "MODEL_TYPE": data["model_type"],
                    "DISABLE_GPU": data["disable_gpu"],
                    "BATCH_SIZE": data["batch_size"],
                    "MAX_INPUT_SIZE": data["max_input"],
                    "MODEL_CLASS": data["model_class"],
                    "RETURN_PLAINTEXT_ARRAYS": data["return_plaintext_arrays"],
                    "TRANSFORMERS_CACHE": data.get("transformers_cache", ""),
                    "MODEL_PATH": data.get("model_path", ""),
                    "DECODER_PATH": data.get("decoder_path", ""),
                    "CONTAINER": container,
                }
            )
        else:
            logger.info("Error retrieving Model Statistics: %s", response.json())
    added_models = await (mongo_client.init_db(lst_models))
    return {"added": added_models}


@router.post("/db/deploy")
async def start_from_db(token: str = Depends(client_credentials)):
    """
    deploy models from the database
    """
    configs = await mongo_client.get_models_db()
    deployed = []
    task_ids = []
    for model in configs:
        response = requests.get(
            url=f'{settings.API_URL}/api/{model["IDENTIFIER"]}/health/heartbeat',
            headers={"Authorization": f"Bearer {token}"},
            verify=os.getenv("VERIFY_SSL", 1) == 1,
        )
        # if the model-api instance has not finished loading the model it is not available yet
        if response.status_code != 200:
            identifier = model["IDENTIFIER"]
            env = model
            del env["_id"]
            del env["container"]
            res = tasks.deploy_task.delay(env, allow_overwrite=True)
            logger.info(res.id)
            deployed.append(identifier)
            task_ids.append(res.id)

    return {"message": f"Queued deploying {deployed}", "task_id": task_ids}<|MERGE_RESOLUTION|>--- conflicted
+++ resolved
@@ -63,7 +63,6 @@
     return result
 
 
-<<<<<<< HEAD
 @router.get("/explainers", name="get-explanation-methods", response_model=List[GetExplainersResult])
 async def list_exp_methods():
     """
@@ -139,30 +138,6 @@
                 )
             )
     return result
-=======
-@router.get(
-    "/deployed-models-health",
-    response_model=List[GetModelsHealth],
-    name="get-deployed-models-health",
-)
-async def get_models_health(token: str = Depends(client_credentials)):
-    """
-    gets the health of all the deployed models
-    """
-    models = await mongo_client.get_models_db()
-    lst_models = []
-    for model in models:
-        response = requests.get(
-            url=f'{settings.API_URL}/api/{model["IDENTIFIER"]}/health/heartbeat',
-            headers={"Authorization": f"Bearer {token}"},
-            verify=os.getenv("VERIFY_SSL", 1) == 1,
-        )
-        # if the model-api instance has not finished loading the model it is not available yet
-        if response.status_code == 200:
-            lst_models.append({"identifier": model["IDENTIFIER"], "is_alive": response.json()["is_alive"]})
-        else:
-            lst_models.append({"identifier": model["IDENTIFIER"], "is_alive": False})
->>>>>>> e3722561
 
 
 @router.get("/deployed-model-workers", name="get-deployed-models",)
@@ -286,13 +261,9 @@
     """
     update the model parameters
     """
-<<<<<<< HEAD
     if hf_username:
         identifier = f"{hf_username}/{identifier}"
     logger.info("Updating model: {}".format(identifier))
-=======
-
->>>>>>> e3722561
     check_model_id = await (mongo_client.check_identifier_new(identifier))
     if check_model_id:
         raise HTTPException(status_code=406, detail="A model with the input identifier does not exist")
@@ -307,17 +278,11 @@
             headers={"Authorization": f"Bearer {token}"},
             verify=os.getenv("VERIFY_SSL", 1) == 1,
         )
-<<<<<<< HEAD
         logger.info("response: {}".format(response.text))
 
         return {"status_code": response.status_code, "content": response.json()}
 
     raise HTTPException(status_code=403, detail="Cannot update a model deployed by another user")
-=======
-    else:
-        raise HTTPException(status_code=403, detail="Cannot update a model deployed by another user")
-    return {"status_code": response.status_code, "content": response.json()}
->>>>>>> e3722561
 
 
 @router.get("/task_result/{task_id}", name="task-status", response_model=TaskResultModel)
@@ -342,13 +307,8 @@
     lst_models = []
 
     for prefix, container in zip(lst_prefix, lst_container_ids):
-<<<<<<< HEAD
-        r = requests.get(
+        response = requests.get(
             url="{}/api/main/{}/stats".format(settings.API_URL, prefix),
-=======
-        response = requests.get(
-            url=f"{settings.API_URL}{prefix}/stats",
->>>>>>> e3722561
             headers={"Authorization": f"Bearer {token}"},
             verify=os.getenv("VERIFY_SSL", 1) == 1,
         )

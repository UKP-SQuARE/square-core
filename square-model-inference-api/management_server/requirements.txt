--- conflicted
+++ resolved
@@ -3,12 +3,8 @@
 pydantic==1.8.2                 # models
 requests>=2.26.0                # requests
 docker                          # docker client
-<<<<<<< HEAD
-square-auth>=0.0.3              # keycloak authentication
+square-auth>=0.0.7              # keycloak authentication
 celery==5.1.2                   # queue requests
 redis==4.1.4
 pymongo>=3.12.1
-=======
-square-auth>=0.0.7               # keycloak authentication
->>>>>>> 9a35875d
 git+https://github.com/UKP-SQuARE/elk-json-formatter@v0.0.2    # elk-json logger
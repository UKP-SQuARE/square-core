from pymongo import MongoClient
from app.core.mongo_config import MongoSettings

import logging
logger = logging.getLogger(__name__)


class MongoClass:
    def __init__(self):
        """
        get mongo settings and initialize db
        """
        mongo_settings = MongoSettings()
        self.client = MongoClient(mongo_settings.connection_url)
        self.db = self.client.model_management  # database
        self.models = self.db.models            # collection

    def close(self):
        """
        close mongo db connection
        """
        self.client.close()

    async def check_identifier_new(self, identifier):
        if self.models.count_documents({"identifier": identifier}) >= 1:
            return False
        else:
            return True

    def server_info(self):
        return self.client.server_info()

<<<<<<< HEAD
    async def add_model_db(self, user_id, identifier, env):
=======
    async def add_model_db(self, identifier, env, allow_overwrite=False):
>>>>>>> 44a63bb5
        """
        add entry to the db
        """
        data = env.copy()
        data["identifier"] = identifier
        data["user_id"] = user_id

        if self.models.count_documents({"identifier": identifier}) >= 1:
            if allow_overwrite:
                query = {"identifier": identifier}
                self.models.delete_one(query)
            else:
                return False

        self.models.insert_one(data)
        return True

    def get_container_id(self, identifier):
        query = {"identifier": identifier}
        result = self.models.find_one(query)
        logger.info(result)
        return result["container"]

    async def remove_model_db(self, identifier):
        """
        remove entry from db
        """
        query = {"identifier": identifier}
        self.models.delete_one(query)

    async def get_models_db(self):
        """
        get db entries
        """
        results = []
        for m in self.models.find():
            logger.info("Result type: {}".format(type(m)))
            results.append(m)
        return results

    async def update_model_db(self, identifier, updated_params):
        """
        Update db entries
        """
        query = {"identifier": identifier}
        new_values = {"$set": {
            "MAX_INPUT_SIZE": updated_params.max_input,
            "DISABLE_GPU": updated_params.disable_gpu,
            "BATCH_SIZE": updated_params.batch_size,
            "RETURN_PLAINTEXT_ARRAYS": updated_params.return_plaintext_arrays,
        }}
        self.models.update_one(query, new_values)

    async def init_db(self, deployed_models):
        """
        add deployed models to db
        """
        added_models = []
        for data in deployed_models:
            if self.models.count_documents({"identifier": data["identifier"]}) == 0:
                self.models.insert_one(data)
                added_models.append(data["identifier"])
        return added_models<|MERGE_RESOLUTION|>--- conflicted
+++ resolved
@@ -30,11 +30,7 @@
     def server_info(self):
         return self.client.server_info()
 
-<<<<<<< HEAD
-    async def add_model_db(self, user_id, identifier, env):
-=======
-    async def add_model_db(self, identifier, env, allow_overwrite=False):
->>>>>>> 44a63bb5
+    async def add_model_db(self, user_id, identifier, env, allow_overwrite=False):
         """
         add entry to the db
         """

<<<<<<< HEAD
=======
import logging
from abc import ABC

>>>>>>> 3ea0907f
import requests
import time
import asyncio
import os
from celery import Task
from .celery import app
from docker_access import start_new_model_container, get_all_model_prefixes, remove_model_container, get_port
from mongo_access import MongoClass
from app.core.config import settings

import logging
logger = logging.getLogger(__name__)


class ModelTask(Task, ABC):
    """
    Abstraction of Celery's Task class to support providing mongo client.
    """
    abstract = True

    def __init__(self):
        super().__init__()
        self.client = None

    def __call__(self, *args, **kwargs):
        """
        Instantiate mongo client on first call (i.e. first task processed)
        Avoids the creation of multiple clients for each task request
        """
        if not self.client:
            logging.info('Instantiating Mongo Client...')
            self.client = MongoClass()
        return self.run(*args, **kwargs)

@app.task(
    bind=True,
    base=ModelTask,
)
def deploy_task(self, identifier, env):
    try:
        self.client.server_info()
    except Exception as e:
        logger.exception(e)
        return {
                "success": False,
                "message": "Connection to the database failed."
            }
    logger.debug(env)
    try:
        container = start_new_model_container(identifier, env)
        logger.debug(container)
        if container is not None:
            result = {
                "success": True,
                "container": container.id,
                "message": "Model deployed. Check the `/api/models/deployed-models` "
                           "endpoint for more info."
            }
            response = None
            while container.status in ["created", "running"] and (response is None or response.status_code != 200):
                time.sleep(20)
                logger.info(f"Waiting for container {container.id} which is {container.status}")
                response = requests.get(
                    url="{}/api/{}/stats".format(settings.API_URL, identifier),
                    verify=os.getenv("VERIFY_SSL", 1) == 1,
                )

                if response.status_code == 200:
                    asyncio.run(self.client.add_model_db(identifier, env))
                    return result
            return {
                "success": False,
                "container_status": container.status,
            }
    except Exception as e:
        logger.exception("Deployment failed", exc_info=True)
        logger.info("Caught exception. {} ".format(e))
    return {"success": False}


@app.task(
    bind=True,
    base=ModelTask,
)
def remove_model_task(self, identifier):
    try:
        self.client.server_info()
    except:
        return {
                "success": False,
                "message": "Connection to the database failed."
            }
    try:
        result = remove_model_container(identifier)
        if result:
            asyncio.run(self.client.remove_model_db(identifier))
            return {
                "success": result,
                "message": "Model removal successful"
            }
    except:
        logger.exception("Could not remove model", exc_info=True)
    return {
        "success": False,
        "message": "Model removal not successful"
    }<|MERGE_RESOLUTION|>--- conflicted
+++ resolved
@@ -1,9 +1,5 @@
-<<<<<<< HEAD
-=======
-import logging
 from abc import ABC
 
->>>>>>> 3ea0907f
 import requests
 import time
 import asyncio
@@ -13,6 +9,10 @@
 from docker_access import start_new_model_container, get_all_model_prefixes, remove_model_container, get_port
 from mongo_access import MongoClass
 from app.core.config import settings
+
+from fastapi import Depends
+
+from app.routers import client_credentials
 
 import logging
 logger = logging.getLogger(__name__)
@@ -38,11 +38,12 @@
             self.client = MongoClass()
         return self.run(*args, **kwargs)
 
+
 @app.task(
     bind=True,
     base=ModelTask,
 )
-def deploy_task(self, identifier, env):
+def deploy_task(self, user_id, identifier, env, token: str = Depends(client_credentials)):
     try:
         self.client.server_info()
     except Exception as e:
@@ -68,13 +69,14 @@
                 logger.info(f"Waiting for container {container.id} which is {container.status}")
                 response = requests.get(
                     url="{}/api/{}/stats".format(settings.API_URL, identifier),
+                    headers={"Authorization": f"Bearer {token}"},
                     verify=os.getenv("VERIFY_SSL", 1) == 1,
                 )
 
                 if response.status_code == 200:
-                    asyncio.run(self.client.add_model_db(identifier, env))
+                    asyncio.run(self.client.add_model_db(user_id, identifier, env))
                     return result
-            return {
+            return {""
                 "success": False,
                 "container_status": container.status,
             }

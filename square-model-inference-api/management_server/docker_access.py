--- conflicted
+++ resolved
@@ -20,14 +20,16 @@
     env(Dict): the environment for the container
     """
     container = get_container_by_identifier(identifier)
-    logger.info("Found container {} we try to delete it".format(container))
     if container is not None:
         logger.info("Found old container for that identifier container")
+        logger.info(container.status)
         if container.status == "running":
-            return None
+            return {"container": container, "message": "A container wth same name is already deployed"}
         logger.info("Removing old container")
         container.stop()
         container.remove()
+    else:
+        logger.info("Found no running instance, so we try to create it")
     labels = {
         "traefik.enable": "true",
         "traefik.http.routers.model-" + identifier + ".rule": "PathPrefix(`/api/" + identifier + "`)",
@@ -42,6 +44,7 @@
     # in order to obtain necessary information like the network id
     # get the traefik container and read out the information
     reference_container = docker_client.containers.list(filters={"name": "traefik"})[0]
+    logger.info(reference_container)
     network_id = list(reference_container.attrs['NetworkSettings']['Networks'].values())[0]['NetworkID']
 
     path = ":".join(reference_container.attrs['HostConfig']['Binds'][1].split(":")[:-2])
@@ -51,9 +54,7 @@
 
     network = docker_client.networks.get(network_id)
     container_name = network.name + "-model-" + identifier
-
-    env["WEB_CONCURRENCY"] = 1
-    env["KEYCLOAK_BASE_URL"] = "https://square.ukp-lab.de"
+    logger.info(container_name)
 
     try:
         container = docker_client.containers.run(
@@ -68,9 +69,9 @@
         )
 
         network.reload()
-    except:
-        return None
-    return container
+    except Exception as e:
+        return {"container": None, "message": "Caught exception. {} ".format(e)}
+    return {"container": container, "message": "Success"}
 
 
 def get_container_by_identifier(identifier):
@@ -85,16 +86,13 @@
         "traefik.http.middlewares.model-" + identifier + "-stripprefix.stripprefix.prefixes": "/api/" + identifier,
         "traefik.http.middlewares.model-" + identifier + "-addprefix.addPrefix.prefix": "/api",
     }
-
-    if len(docker_client.containers.list(all=True, filters={"label": ["{}={}".format(k, v) for k, v in labels.items()]})) == 0:
+    if len(docker_client.containers.list(all=True, filters={"label": ["{}={}".format(k, v)
+                                                                      for k, v in labels.items()]})) == 0:
         return None
-    container = docker_client.containers.list(all=True, filters={"label": ["{}={}".format(k, v) for k, v in labels.items()]})[0]
+    container = docker_client.containers.list(all=True, filters={"label": ["{}={}".format(k, v)
+                                                                           for k, v in labels.items()]})[0]
     return container
 
-
-<<<<<<< HEAD
-def remove_model_container(identifier):
-=======
 
 def get_container(id):
 
@@ -103,8 +101,8 @@
     container = docker_client.containers.list(all=True, filters={"id": id})[0]
     return container
 
+
 def remove_model_container(id):
->>>>>>> 44a63bb5
     """
     Removes container for the given identifier
     """

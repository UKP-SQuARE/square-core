--- conflicted
+++ resolved
@@ -9,11 +9,7 @@
 
 docker_client = docker.from_env()
 
-<<<<<<< HEAD
 MODEL_API_IMAGE = os.getenv("MODEL_API_IMAGE", "ukpsquare/square-model-api-v2:latest")
-=======
-MODEL_API_IMAGE = os.getenv("MODEL_API_IMAGE", "ukpsquare/square-model-api-v1.1:latest")
->>>>>>> 60719b2e
 ONNX_VOLUME = os.getenv("ONNX_VOLUME", "square-model-inference-api_onnx-models")
 CONFIG_VOLUME = os.getenv("CONFIG_VOLUME", "square-model-inference-api_model_configs")
 MODELS_API_PATH = "models"  # For management server e.g. /api/models/deployed-models to list models etc.
@@ -25,11 +21,7 @@
     """
     creates the labels to enable traefik for the docker container
     """
-<<<<<<< HEAD
     traefik_identifier = identifier.replace("/", "-") + uid
-=======
-    traefik_identifier = identifier.replace("/", "-") + "-" + uid
->>>>>>> 60719b2e
     labels = {
         "traefik.enable": "true",
         "traefik.http.routers.model-" + traefik_identifier + ".rule": "PathPrefix(`/api/" + identifier + "`)",
@@ -70,10 +62,6 @@
         container.remove()
     else:
         logger.info("Found no running instance, so we try to create it")
-<<<<<<< HEAD
-=======
-    labels = create_docker_labels(identifier, uid=uid)
->>>>>>> 60719b2e
     # in order to obtain necessary information like the network id
     # get the traefik container and read out the information
     reference_container = docker_client.containers.list(filters={"name": "traefik"})[0]
@@ -86,7 +74,6 @@
     path = os.path.dirname(os.path.dirname(path))
 
     network = docker_client.networks.get(network_id)
-<<<<<<< HEAD
     worker_name = network.name + "-model-" + identifier.replace("/", "-") + "-worker-" + uid
 
     env["WEB_CONCURRENCY"] = 1
@@ -112,31 +99,6 @@
                     Mount(target="/onnx_models", source=ONNX_VOLUME,)],
         )
         logger.info(f"Worker container {container}")
-=======
-    container_name = network.name + "-model-" + identifier.replace("/", "-") + "-" + uid
-    logger.info("Container name of model: {}".format(container_name))
-
-    try:
-        kwargs = dict(
-            image=MODEL_API_IMAGE,
-            name=container_name,
-            detach=True,
-            environment=env,
-            network=network.name,
-            # volumes=[path + "/.cache/:/etc/huggingface/.cache/"], # DO NOT COMMIT!
-            volumes=["/Users/tim/projects/square/square-core/.cache/:/etc/huggingface/.cache/"],
-            mounts=[
-                Mount(
-                    target="/onnx_models",
-                    source=ONNX_VOLUME,
-                )
-            ],
-            labels=labels,
-        )
-        logger.info("docker run kwargs: {}".format(kwargs))
-        container = docker_client.containers.run(**kwargs)
-
->>>>>>> 60719b2e
         network.reload()
         entries_to_remove = ["RABBITMQ_DEFAULT_USER", "RABBITMQ_DEFAULT_PASS", "REDIS_USER", "REDIS_PASSWORD"]
         for k in entries_to_remove:
@@ -151,11 +113,7 @@
     """
     get the docker container based on the model identifier
     """
-<<<<<<< HEAD
     labels = create_docker_labels(identifier, uid=uid)
-=======
-    labels = create_docker_labels(identifier, uid)
->>>>>>> 60719b2e
     if (
         len(
             docker_client.containers.list(

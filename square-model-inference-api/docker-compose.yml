# only for dev work

version: "3.3"

services:
  traefik:
    image: traefik:v2.6.1
    container_name: traefik
    command:
      - --api.insecure=true
      - --providers.docker=true
      - --providers.docker.exposedbydefault=false
      - --entrypoints.web.address=:80
      - --accesslog=true
      - --accesslog.format=json
      - --accesslog.filepath=/var/log/traefik/access.log.json
      # Enable https port 443
      - --entrypoints.websecure.address=:443
      - --certificatesresolvers.le.acme.tlschallenge=true
      # Uncomment staging certs for testing
      - --certificatesresolvers.le.acme.caserver=https://acme-staging-v02.api.letsencrypt.org/directory
      - --certificatesresolvers.le.acme.email=sachdeva@ukp.informatik.tu-darmstadt.de
      - --certificatesresolvers.le.acme.storage=/certificates/acme.json
      # Enable dashboard and logging
      - --api.dashboard=true
      - --log.level=DEBUG
    ports:
      - "8989:80"  # http port
      - "8443:443"  # https port
      - "8080:8080"  # web UI port
    labels:
      - "traefik.enable=true"
      # Global redirect to https
      - "traefik.http.routers.http-catchall.rule=hostregexp(`{host:.+}`)"
      - "traefik.http.routers.http-catchall.entrypoints=web"
      - "traefik.http.routers.http-catchall.middlewares=https-redirect"

      # Middleware redirect from HTTP to HTTPS
      - "traefik.http.middlewares.https-redirect.redirectscheme.scheme=https"
      - "traefik.http.middlewares.https-redirect.redirectscheme.port=8443"
      - "traefik.http.middlewares.https-redirect.redirectscheme.permanent=true"
    volumes:
      - /var/run/docker.sock:/var/run/docker.sock:ro
      # mount volume to store certificates
      - traefik-public-certificates:/certificates

  rabbit:
    hostname: rabbit
    image: rabbitmq:3-management
    ports:
      - 5672:5672
      - 15672:15672

  maintaining_worker:
    image: ukpsquare/square-model-management:latest
    command: celery -A tasks worker --loglevel=info
    volumes:
      - ./:/usr/src/app
    links:
      - rabbit
    depends_on:
      - model_dpr
      - rabbit

  maintaining:
<<<<<<< HEAD
    image: ukpsquare/square-model-management:latest
    command: uvicorn main:app --host 0.0.0.0 --port 8000 --log-config logging.conf
#    build: ./management_server
=======
#    image: ukpsquare/square-model-management:latest
    build: ./management_server
    ports:
      - 9001:9001
>>>>>>> 0f30ef77
    volumes:
      - /var/run/docker.sock:/var/run/docker.sock
    env_file:
      - ./management_server/.env
    environment:
      - DOCKER_HOST_URL=https://172.17.0.1
      - MODEL_API_IMAGE=ukpsquare/square-model-api-v1:latest
      - VERIFY_SSL=0
      - WEB_CONCURRENCY=1
      - ONNX_VOLUME=square-model-inference-api_onnx-models
      - KEYCLOAK_BASE_URL=https://square.ukp-lab.de
      - REALM=Models-test
      - CLIENT_ID=models
    labels:
      - "traefik.enable=true"
      - "traefik.http.routers.maintaining.rule=PathPrefix(`/api/models`)"
      - "traefik.http.routers.maintaining.entrypoints=websecure"
      - "traefik.http.routers.maintaining.tls=true"
      - "traefik.http.routers.maintaining.tls.certresolver=le"
      - "traefik.http.routers.maintaining.middlewares=maintaining-stripprefix,maintaining-addprefix"
      - "traefik.http.middlewares.maintaining-stripprefix.stripPrefixRegex.regex=/api/[a-zA-Z0-9_-]+"
      - "traefik.http.middlewares.maintaining-addprefix.addPrefix.prefix=/api"


  # --------- Example config for transformer model server ---------
  model_dpr:
#    image: ukpsquare/square-model-api-v1:latest
    build: ./inference_server
    env_file:
      - ./inference_server/.env.dpr
    environment:
      - WEB_CONCURRENCY=1
      - KEYCLOAK_BASE_URL=https://square.ukp-lab.de
    volumes:
      - ./.cache/:/etc/huggingface/.cache/
    labels:
      - "traefik.enable=true"
      - "traefik.http.routers.model-dpr.rule=PathPrefix(`/api/facebook-dpr-question_encoder-single-nq-base`)"
      - "traefik.http.routers.model-dpr.entrypoints=websecure"
      - "traefik.http.routers.model-dpr.tls=true"
      - "traefik.http.routers.model-dpr.tls.certresolver=le"
      - "traefik.http.routers.model-dpr.middlewares=model-dpr-stripprefix,model-dpr-addprefix"
      - "traefik.http.middlewares.model-dpr-stripprefix.stripprefix.prefixes=/api/facebook-dpr-question_encoder-single-nq-base"
      - "traefik.http.middlewares.model-dpr-addprefix.addPrefix.prefix=/api"

  # --------- Example config for abstractive QA adapter model server ---------
  model_bart_base_adapter:
    #    image: ukpsquare/square-model-api-v1:latest
    build: ./inference_server
    env_file:
      - ./inference_server/.env.bart_adapter
    environment:
      - WEB_CONCURRENCY=1
      - KEYCLOAK_BASE_URL=https://square.ukp-lab.de
    volumes:
      - ./.cache/:/etc/huggingface/.cache/
    labels:
      - "traefik.enable=true"
      - "traefik.http.routers.model-bart-base-adapter.rule=PathPrefix(`/api/facebook-bart-base`)"
      - "traefik.http.routers.model-bart-base-adapter.entrypoints=websecure"
      - "traefik.http.routers.model-bart-base-adapter.tls=true"
      - "traefik.http.routers.model-bart-base-adapter.tls.certresolver=le"
      - "traefik.http.routers.model-bart-base-adapter.middlewares=model-bart-base-adapter-stripprefix,model-bart-base-adapter-addprefix"
      - "traefik.http.middlewares.model-bart-base-adapter-stripprefix.stripprefix.prefixes=/api/facebook-bart-base"
      - "traefik.http.middlewares.model-bart-base-adapter-addprefix.addPrefix.prefix=/api"

  # --------- Example config for onnx model server ---------
#  model_bert_onnx:
##    image: ukpsquare/square-model-api-v1:latest
#    build: ./inference_server
#    env_file:
#      - ./inference_server/.env.bert_onnx
#    environment:
#      - WEB_CONCURRENCY=1
#      - KEYCLOAK_BASE_URL=https://square.ukp-lab.de
#    volumes:
#      - ./.cache/:/etc/onnx/.cache/
#      - onnx-models:/onnx_models
#    labels:
#      - "traefik.enable=true"
#      - "traefik.http.routers.model-bert-onnx.rule=PathPrefix(`/api/bert-onnx`)"
#      - "traefik.http.routers.model-bert-onnx.entrypoints=websecure"
#      - "traefik.http.routers.model-bert-onnx.tls=true"
#      - "traefik.http.routers.model-bert-onnx.tls.certresolver=le"
#      - "traefik.http.routers.model-bert-onnx.middlewares=model-bert-onnx-stripprefix,model-bert-onnx-addprefix"
#      - "traefik.http.middlewares.model-bert-onnx-stripprefix.stripprefix.prefixes=/api/bert-onnx"
#      - "traefik.http.middlewares.model-bert-onnx-addprefix.addPrefix.prefix=/api"
#
#  # --------- Example config for Adapter model server ---------
#  model_bert_adapter:
#    image: ukpsquare/square-model-api-v1:latest
#    env_file:
#      - ./square-model-inference-api/inference_server/.env.bert_adapter
#    environment:
#      - WEB_CONCURRENCY=1
#      - KEYCLOAK_BASE_URL=https://square.ukp-lab.de
#    volumes:
#      - ./.cache/:/etc/huggingface/.cache/
#    labels:
#      - "traefik.enable=true"
#      - "traefik.http.routers.model-bert-base-uncased.rule=PathPrefix(`/api/bert-base-uncased`)"
#      - "traefik.http.routers.model-bert-base-uncased.entrypoints=websecure"
#      - "traefik.http.routers.model-bert-base-uncased.tls=true"
#      - "traefik.http.routers.model-bert-base-uncased.tls.certresolver=le"
#      - "traefik.http.routers.model-bert-base-uncased.middlewares=model-bert-base-uncased-stripprefix,model-bert-base-uncased-addprefix"
#      - "traefik.http.middlewares.model-bert-base-uncased-stripprefix.stripprefix.prefixes=/api/bert-base-uncased"
#      - "traefik.http.middlewares.model-bert-base-uncased-addprefix.addPrefix.prefix=/api"
#

volumes:
  traefik-public-certificates:

  # onnx-model folder on the vm
  onnx-models:
    driver: local
    driver_opts:
      o: bind
      type: none
#      device: /home/sterz/onnx_models
      device: /home/rachneet/onnx_models<|MERGE_RESOLUTION|>--- conflicted
+++ resolved
@@ -56,6 +56,7 @@
     command: celery -A tasks worker --loglevel=info
     volumes:
       - ./:/usr/src/app
+      - /var/run/docker.sock:/var/run/docker.sock
     links:
       - rabbit
     depends_on:
@@ -63,16 +64,11 @@
       - rabbit
 
   maintaining:
-<<<<<<< HEAD
     image: ukpsquare/square-model-management:latest
-    command: uvicorn main:app --host 0.0.0.0 --port 8000 --log-config logging.conf
+    command: uvicorn main:app --host 0.0.0.0 --port 9001 --log-config logging.conf
 #    build: ./management_server
-=======
-#    image: ukpsquare/square-model-management:latest
-    build: ./management_server
     ports:
       - 9001:9001
->>>>>>> 0f30ef77
     volumes:
       - /var/run/docker.sock:/var/run/docker.sock
     env_file:

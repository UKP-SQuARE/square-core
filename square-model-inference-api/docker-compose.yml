# only for dev work

version: "3.3"

services:
  traefik:
    image: traefik:v2.8.1
    container_name: traefik
    command:
      - --api.insecure=true
      - --providers.docker=true
      - --providers.docker.exposedbydefault=false
      - --entrypoints.web.address=:80
      - --accesslog=true
      - --accesslog.format=json
      - --accesslog.filepath=/var/log/traefik/access.log.json
      # Enable https port 443
      - --entrypoints.websecure.address=:443
      - --certificatesresolvers.le.acme.tlschallenge=true
      # Uncomment staging certs for testing
      - --certificatesresolvers.le.acme.caserver=https://acme-staging-v02.api.letsencrypt.org/directory
      - --certificatesresolvers.le.acme.email=sachdeva@ukp.informatik.tu-darmstadt.de
      - --certificatesresolvers.le.acme.storage=/certificates/acme.json
      # Enable dashboard and logging
      - --api.dashboard=true
      - --log.level=DEBUG
    ports:
      - "8989:80"  # http port
      - "8443:443"  # https port
      - "8080:8080"  # web UI port
    labels:
      - "traefik.enable=true"
      # Global redirect to https
      - "traefik.http.routers.http-catchall.rule=hostregexp(`{host:.+}`)"
      - "traefik.http.routers.http-catchall.entrypoints=web"
      - "traefik.http.routers.http-catchall.middlewares=https-redirect"

      # Middleware redirect from HTTP to HTTPS
      - "traefik.http.middlewares.https-redirect.redirectscheme.scheme=https"
      - "traefik.http.middlewares.https-redirect.redirectscheme.port=8443"
      - "traefik.http.middlewares.https-redirect.redirectscheme.permanent=true"
    volumes:
      - /var/run/docker.sock:/var/run/docker.sock:ro
      # mount volume to store certificates
      - traefik-public-certificates:/certificates

  rabbit:
    hostname: rabbit
    image: rabbitmq:3.9.14-management
    ports:
      - 5672:5672
      - 15672:15672
    env_file:
      - ./management_server/.env
#    volumes:
#      - ./management_server/rabbitmq/rabbitmq.conf:/etc/rabbitmq/rabbitmq.conf
#      - ./management_server/rabbitmq/definitions.json:/etc/rabbitmq/definitions.json

  redis:
    hostname: redis
    image: redis:latest
    ports:
      - '6379:6379'
    env_file:
      - .env
    command: [ "redis-server", "--requirepass ${REDIS_PASSWORD}" ]

#    volumes:
#      - square-redis-data:/square/redis/data:rw
#      - ./management_server/redis/redis.conf:/etc/redis/redis.conf

  maintaining_worker:
#    image: ukpsquare/square-model-management:latest
    build: ./management_server
    container_name: maintaining_worker
    command: celery -A tasks worker --loglevel=info
    volumes:
      - ./:/usr/src/app
      - /var/run/docker.sock:/var/run/docker.sock
    env_file:
      - ./management_server/.env
    environment:
      - DOCKER_HOST_URL=https://172.17.0.1:8443
      - MODEL_API_IMAGE=ukpsquare/square-model-api-v2:latest
      - MONGO_INITDB_ROOT_USERNAME=root
      - VERIFY_SSL=0
      - KEYCLOAK_BASE_URL=https://square.ukp-lab.de
      - REALM=square
      - CLIENT_ID=models
    links:
      - rabbit
      - redis
    depends_on:
      - maintaining
      - rabbit
      - redis

  maintaining:
#    image: ukpsquare/square-model-management:latest
    command: uvicorn main:app --host 0.0.0.0 --port 9001 --log-config logging.conf
    container_name: maintaining
    build: ./management_server
    ports:
      - 9001:9001
    volumes:
      - /var/run/docker.sock:/var/run/docker.sock
    links:
      - mongo
    depends_on:
      - mongo
    env_file:
      - ./management_server/.env
    environment:
      - DOCKER_HOST_URL=https://172.17.0.1:8443
      - MODEL_API_IMAGE=ukpsquare/square-model-api-v2:latest
      - VERIFY_SSL=0
      - WEB_CONCURRENCY=1
      - ONNX_VOLUME=square-model-inference-api_onnx-models
      - KEYCLOAK_BASE_URL=https://square.ukp-lab.de
      - REALM=square
      - CLIENT_ID=models
      - CONFIG_PATH=/model_configs
    labels:
      - "traefik.enable=true"
      - "traefik.http.routers.maintaining.rule=PathPrefix(`/api/models`)"
      - "traefik.http.routers.maintaining.entrypoints=websecure"
      - "traefik.http.routers.maintaining.tls=true"
      - "traefik.http.routers.maintaining.tls.certresolver=le"
      - "traefik.http.routers.maintaining.middlewares=maintaining-stripprefix,maintaining-addprefix"
      - "traefik.http.middlewares.maintaining-stripprefix.stripPrefixRegex.regex=/api/[a-zA-Z0-9_-]+"
      - "traefik.http.middlewares.maintaining-addprefix.addPrefix.prefix=/api"


##################################################################
# --------- Example config for transformer model server ---------#
##################################################################
  main_model:
#    image: ukpsquare/square-model-api-v1:latest
    build: ./inference_server
    container_name: main_model
    command: uvicorn main:app --host 0.0.0.0 --port 8000 --reload
    env_file:
#      - ./inference_server/.env.dpr
      - inference_server/.env
    environment:
      - WEB_CONCURRENCY=1
      - KEYCLOAK_BASE_URL=https://square.ukp-lab.de
#      - QUEUE=facebook-dpr-question_encoder-single-nq-base
      - CONFIG_PATH=/model_configs
#      - TEST=1   # for testing model config
    volumes:
      - ./.cache/:/etc/huggingface/.cache/
      - model_configs:/model_configs
#      - onnx-models:/onnx_models
    labels:
      - "traefik.enable=true"
      - "traefik.http.routers.model-dpr.rule=PathPrefix(`/api/main`)"
      - "traefik.http.routers.model-dpr.entrypoints=websecure"
      - "traefik.http.routers.model-dpr.tls=true"
      - "traefik.http.routers.model-dpr.tls.certresolver=le"
      - "traefik.http.routers.model-dpr.middlewares=model-dpr-stripprefix,model-dpr-addprefix"
      - "traefik.http.middlewares.model-dpr-stripprefix.stripprefix.prefixes=/api/main"
      - "traefik.http.middlewares.model-dpr-addprefix.addPrefix.prefix=/api"

  dpr_worker:
<<<<<<< HEAD
    build: ./inference_server
=======
    build:
      context: ./inference_server
      dockerfile: ./dockerfiles/transformer/Dockerfile
>>>>>>> 9f983b75
    command: celery -A tasks worker -Q facebook-dpr-question_encoder-single-nq-base --loglevel=info
    volumes:
      - ./:/usr/src/app
      - /var/run/docker.sock:/var/run/docker.sock
      - model_configs:/model_configs
    env_file:
      - ./inference_server/.env.dpr
      - inference_server/.env
    environment:
      - DOCKER_HOST_URL=https://172.17.0.1:8443
      - VERIFY_SSL=0
      - KEYCLOAK_BASE_URL=https://square.ukp-lab.de
      - REALM=square
      - CLIENT_ID=models
      - QUEUE=facebook-dpr-question_encoder-single-nq-base
      - CONFIG_PATH=/model_configs
    links:
      - rabbit
<<<<<<< HEAD
      - redis
    depends_on:
      - maintaining
      - rabbit
      - redis
=======
      - redishost
    depends_on:
      - maintaining
      - rabbit
      - redishost
>>>>>>> 9f983b75

  bert_worker:
    build:
      context: ./inference_server
      dockerfile: ./dockerfiles/transformer/Dockerfile
    container_name: bert_worker
    command: celery -A tasks worker -Ofair -Q bert-base-uncased --loglevel=info --concurrency=4
    volumes:
      - ./:/usr/src/app
      - /var/run/docker.sock:/var/run/docker.sock
      - model_configs:/model_configs
    env_file:
      - ./inference_server/.env.bert_adapter
      - inference_server/.env
    environment:
      - DOCKER_HOST_URL=https://172.17.0.1:8443
      - VERIFY_SSL=0
      - KEYCLOAK_BASE_URL=https://square.ukp-lab.de
      - REALM=square
      - CLIENT_ID=models
      - QUEUE=bert-base-uncased
      - CONFIG_PATH=/model_configs
    links:
      - rabbit
      - redis
    depends_on:
      - maintaining
      - rabbit
      - redis

  roberta_worker:
    build:
      context: ./inference_server
      dockerfile: ./dockerfiles/transformer/Dockerfile
    container_name: roberta_worker
    command: celery -A tasks worker -Ofair -Q roberta-base --loglevel=info --concurrency=4
    volumes:
      - ./:/usr/src/app
      - /var/run/docker.sock:/var/run/docker.sock
      - model_configs:/model_configs
    env_file:
      - ./inference_server/.env.roberta_adapter
      - inference_server/.env
    environment:
      - DOCKER_HOST_URL=https://172.17.0.1:8443
      - VERIFY_SSL=0
      - KEYCLOAK_BASE_URL=https://square.ukp-lab.de
      - REALM=square
      - CLIENT_ID=models
      - QUEUE=roberta-base
      - CONFIG_PATH=/model_configs
    links:
      - rabbit
      - redis
    depends_on:
      - maintaining
      - rabbit
      - redis

#  qagnn_worker:
#    build:
#      context: ./inference_server
#      dockerfile: ./dockerfiles/graph_transformer/Dockerfile
#    command: celery -A tasks worker -Q qagnn --loglevel=info
#    volumes:
#      - ./:/usr/src/app
#      - /var/run/docker.sock:/var/run/docker.sock
#      - model_configs:/model_configs
#      - models:/models
#    env_file:
#      - ./inference_server/.env.qagnn
#      - inference_server/.env
#    environment:
#      - DOCKER_HOST_URL=https://172.17.0.1:8443
#      - VERIFY_SSL=0
#      - KEYCLOAK_BASE_URL=https://square.ukp-lab.de
#      - REALM=square
#      - CLIENT_ID=models
#      - QUEUE=qagnn
#      - CONFIG_PATH=/model_configs
#    links:
#      - rabbit
#      - redis
#    depends_on:
#      - maintaining
#      - rabbit
#      - redis

#  minilm_worker:
#    build: ./inference_server
#    container_name:   minilm_worker
#    command: celery -A tasks worker -Ofair -Q minilm --loglevel=info --concurrency=4
#    volumes:
#      - ./:/usr/src/app
#      - /var/run/docker.sock:/var/run/docker.sock
#      - model_configs:/model_configs
#    env_file:
#      - ./inference_server/.env.transformer
#      - inference_server/.env
#    environment:
#      - DOCKER_HOST_URL=https://172.17.0.1:8443
#      - VERIFY_SSL=0
#      - KEYCLOAK_BASE_URL=https://square.ukp-lab.de
#      - REALM=square
#      - CLIENT_ID=models
#      - QUEUE=minilm
#      - CONFIG_PATH=/model_configs
#    links:
#      - rabbit
#      - redis
#    depends_on:
#      - maintaining
#      - rabbit
#      - redis

<<<<<<< HEAD
#  bart_worker:
#    build: ./inference_server
#    command: celery -A tasks worker -Q bart-base --loglevel=info
#    volumes:
#      - ./:/usr/src/app
#      - /var/run/docker.sock:/var/run/docker.sock
#      - model_configs:/model_configs
#    env_file:
#      - ./inference_server/.env.bart_adapter
#      - inference_server/.env
#    environment:
#      - DOCKER_HOST_URL=https://172.17.0.1:8443
#      - VERIFY_SSL=0
#      - KEYCLOAK_BASE_URL=https://square.ukp-lab.de
#      - REALM=square
#      - CLIENT_ID=models
#      - QUEUE=bart-base
#      - CONFIG_PATH=/model_configs
#    links:
#      - rabbit
#      - redis
#    depends_on:
#      - maintaining
#      - rabbit
#      - redis
=======
  bart_worker:
    build:
      context: ./inference_server
      dockerfile: ./dockerfiles/transformer/Dockerfile
    command: celery -A tasks worker -Q bart-base --loglevel=info
    volumes:
      - ./:/usr/src/app
      - /var/run/docker.sock:/var/run/docker.sock
      - model_configs:/model_configs
    env_file:
      - ./inference_server/.env.bart_adapter
      - inference_server/.env
    environment:
      - DOCKER_HOST_URL=https://172.17.0.1:8443
      - VERIFY_SSL=0
      - KEYCLOAK_BASE_URL=https://square.ukp-lab.de
      - REALM=square
      - CLIENT_ID=models
      - QUEUE=bart-base
      - CONFIG_PATH=/model_configs
    links:
      - rabbit
      - redishost
    depends_on:
      - maintaining
      - rabbit
      - redishost
>>>>>>> 9f983b75

#  # --------- Example config for abstractive QA adapter model server ---------
#  model_bart_base_adapter:
#    #    image: ukpsquare/square-model-api-v1:latest
#    build: ./inference_server
#    env_file:
#      - ./inference_server/.env.bart_adapter
#    environment:
#      - WEB_CONCURRENCY=1
#      - KEYCLOAK_BASE_URL=https://square.ukp-lab.de
#    volumes:
#      - ./.cache/:/etc/huggingface/.cache/
#    labels:
#      - "traefik.enable=true"
#      - "traefik.http.routers.model-bart-base-adapter.rule=PathPrefix(`/api/facebook-bart-base`)"
#      - "traefik.http.routers.model-bart-base-adapter.entrypoints=websecure"
#      - "traefik.http.routers.model-bart-base-adapter.tls=true"
#      - "traefik.http.routers.model-bart-base-adapter.tls.certresolver=le"
#      - "traefik.http.routers.model-bart-base-adapter.middlewares=model-bart-base-adapter-stripprefix,model-bart-base-adapter-addprefix"
#      - "traefik.http.middlewares.model-bart-base-adapter-stripprefix.stripprefix.prefixes=/api/facebook-bart-base"
#      - "traefik.http.middlewares.model-bart-base-adapter-addprefix.addPrefix.prefix=/api"

  mongo:
    hostname: mongo
    image: mongo:5.0.4
    restart: always
    volumes:
      - mongo-data:/data/db
    ports:
      - 27017:27017
    env_file:
      - management_server/.env

  mongo-express:
    image: mongo-express:latest
    restart: always
    env_file:
      - ./management_server/.env
    ports:
      - 8081:8081

###########################################################
# --------- Example config for onnx model server ---------#
###########################################################
#  model_bert_onnx:
##    image: ukpsquare/square-model-api-v1:latest
#    build:
#      context: ./inference_server
#      dockerfile: ./dockerfiles/onnx/Dockerfile
#    env_file:
#      - ./inference_server/.env.bert_onnx
#    environment:
#      - WEB_CONCURRENCY=1
#      - KEYCLOAK_BASE_URL=https://square.ukp.informatik.tu-darmstadt.de
#    volumes:
#      - ./.cache/:/etc/onnx/.cache/
#      - onnx-models:/onnx_models
#    labels:
#      - "traefik.enable=true"
#      - "traefik.http.routers.model-bert-onnx.rule=PathPrefix(`/api/bert-onnx`)"
#      - "traefik.http.routers.model-bert-onnx.entrypoints=websecure"
#      - "traefik.http.routers.model-bert-onnx.tls=true"
#      - "traefik.http.routers.model-bert-onnx.tls.certresolver=le"
#      - "traefik.http.routers.model-bert-onnx.middlewares=model-bert-onnx-stripprefix,model-bert-onnx-addprefix"
#      - "traefik.http.middlewares.model-bert-onnx-stripprefix.stripprefix.prefixes=/api/bert-onnx"
#      - "traefik.http.middlewares.model-bert-onnx-addprefix.addPrefix.prefix=/api"

volumes:
  traefik-public-certificates:

  mongo-data:
    driver: local

#  square-redis-data:
#    driver: local

  # onnx-model folder on the vm
#
  onnx-models:
    driver: local

  models:
    driver: local
    driver_opts:
      o: bind
      type: none
      #      device: /home/sterz/onnx_models
      device: /home/rachneet/projects/qagnn/graph_transformers/data

  model_configs:
    driver: local<|MERGE_RESOLUTION|>--- conflicted
+++ resolved
@@ -56,8 +56,8 @@
 #      - ./management_server/rabbitmq/rabbitmq.conf:/etc/rabbitmq/rabbitmq.conf
 #      - ./management_server/rabbitmq/definitions.json:/etc/rabbitmq/definitions.json
 
-  redis:
-    hostname: redis
+  redishost:
+    hostname: redishost
     image: redis:latest
     ports:
       - '6379:6379'
@@ -89,11 +89,11 @@
       - CLIENT_ID=models
     links:
       - rabbit
-      - redis
-    depends_on:
-      - maintaining
-      - rabbit
-      - redis
+      - redishost
+    depends_on:
+      - maintaining
+      - rabbit
+      - redishost
 
   maintaining:
 #    image: ukpsquare/square-model-management:latest
@@ -163,13 +163,9 @@
       - "traefik.http.middlewares.model-dpr-addprefix.addPrefix.prefix=/api"
 
   dpr_worker:
-<<<<<<< HEAD
-    build: ./inference_server
-=======
     build:
       context: ./inference_server
       dockerfile: ./dockerfiles/transformer/Dockerfile
->>>>>>> 9f983b75
     command: celery -A tasks worker -Q facebook-dpr-question_encoder-single-nq-base --loglevel=info
     volumes:
       - ./:/usr/src/app
@@ -188,26 +184,18 @@
       - CONFIG_PATH=/model_configs
     links:
       - rabbit
-<<<<<<< HEAD
-      - redis
-    depends_on:
-      - maintaining
-      - rabbit
-      - redis
-=======
-      - redishost
-    depends_on:
-      - maintaining
-      - rabbit
-      - redishost
->>>>>>> 9f983b75
+      - redishost
+    depends_on:
+      - maintaining
+      - rabbit
+      - redishost
 
   bert_worker:
     build:
       context: ./inference_server
       dockerfile: ./dockerfiles/transformer/Dockerfile
     container_name: bert_worker
-    command: celery -A tasks worker -Ofair -Q bert-base-uncased --loglevel=info --concurrency=4
+    command: celery -A tasks worker -Q bert-base-uncased --loglevel=info --concurrency=2
     volumes:
       - ./:/usr/src/app
       - /var/run/docker.sock:/var/run/docker.sock
@@ -225,18 +213,18 @@
       - CONFIG_PATH=/model_configs
     links:
       - rabbit
-      - redis
-    depends_on:
-      - maintaining
-      - rabbit
-      - redis
+      - redishost
+    depends_on:
+      - maintaining
+      - rabbit
+      - redishost
 
   roberta_worker:
     build:
       context: ./inference_server
       dockerfile: ./dockerfiles/transformer/Dockerfile
     container_name: roberta_worker
-    command: celery -A tasks worker -Ofair -Q roberta-base --loglevel=info --concurrency=4
+    command: celery -A tasks worker -Q roberta-base --loglevel=info --concurrency=2
     volumes:
       - ./:/usr/src/app
       - /var/run/docker.sock:/var/run/docker.sock
@@ -254,11 +242,11 @@
       - CONFIG_PATH=/model_configs
     links:
       - rabbit
-      - redis
-    depends_on:
-      - maintaining
-      - rabbit
-      - redis
+      - redishost
+    depends_on:
+      - maintaining
+      - rabbit
+      - redishost
 
 #  qagnn_worker:
 #    build:
@@ -283,66 +271,12 @@
 #      - CONFIG_PATH=/model_configs
 #    links:
 #      - rabbit
-#      - redis
+#      - redishost
 #    depends_on:
 #      - maintaining
 #      - rabbit
-#      - redis
-
-#  minilm_worker:
-#    build: ./inference_server
-#    container_name:   minilm_worker
-#    command: celery -A tasks worker -Ofair -Q minilm --loglevel=info --concurrency=4
-#    volumes:
-#      - ./:/usr/src/app
-#      - /var/run/docker.sock:/var/run/docker.sock
-#      - model_configs:/model_configs
-#    env_file:
-#      - ./inference_server/.env.transformer
-#      - inference_server/.env
-#    environment:
-#      - DOCKER_HOST_URL=https://172.17.0.1:8443
-#      - VERIFY_SSL=0
-#      - KEYCLOAK_BASE_URL=https://square.ukp-lab.de
-#      - REALM=square
-#      - CLIENT_ID=models
-#      - QUEUE=minilm
-#      - CONFIG_PATH=/model_configs
-#    links:
-#      - rabbit
-#      - redis
-#    depends_on:
-#      - maintaining
-#      - rabbit
-#      - redis
-
-<<<<<<< HEAD
-#  bart_worker:
-#    build: ./inference_server
-#    command: celery -A tasks worker -Q bart-base --loglevel=info
-#    volumes:
-#      - ./:/usr/src/app
-#      - /var/run/docker.sock:/var/run/docker.sock
-#      - model_configs:/model_configs
-#    env_file:
-#      - ./inference_server/.env.bart_adapter
-#      - inference_server/.env
-#    environment:
-#      - DOCKER_HOST_URL=https://172.17.0.1:8443
-#      - VERIFY_SSL=0
-#      - KEYCLOAK_BASE_URL=https://square.ukp-lab.de
-#      - REALM=square
-#      - CLIENT_ID=models
-#      - QUEUE=bart-base
-#      - CONFIG_PATH=/model_configs
-#    links:
-#      - rabbit
-#      - redis
-#    depends_on:
-#      - maintaining
-#      - rabbit
-#      - redis
-=======
+#      - redishost
+
   bart_worker:
     build:
       context: ./inference_server
@@ -370,7 +304,6 @@
       - maintaining
       - rabbit
       - redishost
->>>>>>> 9f983b75
 
 #  # --------- Example config for abstractive QA adapter model server ---------
 #  model_bart_base_adapter:

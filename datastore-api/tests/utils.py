import os
import time
from typing import Dict, Optional
import docker
from docker.models.containers import Container
import requests
import tqdm


def start_container(
    image: str,
    port_host: int,
    port_container: int,
    network: str,
    name: str,
    mem_limit: str = "512m",
    envs: Optional[Dict[str, str]] = None,
) -> Container:
    client = docker.from_env()
    container: Container
    for container in client.containers.list():
        if container.name == name:
<<<<<<< HEAD
            print(f"Found existing Faiss container {container.id}. Now restart it")
=======
            print(f"Found existing container {container.id}. Now restart it")
>>>>>>> 518f97c4
            container.remove(force=True)
            break
    environment = {"transport.host": "127.0.0.1", "http.host": "0.0.0.0"}
    if envs:
        environment.update(envs)
    container = client.containers.run(
        image=image,
        name=name,
        network=network,
        mem_limit=mem_limit,
        remove=True,
        detach=True,
        environment=environment,
        ports={f"{port_host}/tcp": port_container},
    )
    return container


<<<<<<< HEAD
def wait_for_up(url: str, ntries=100) -> None:
    for _ in tqdm.trange(ntries, desc=f"Waiting for {url} up"):
        try:
=======
def get_container_ip(name: str) -> str:
    client = docker.DockerClient()
    container = client.containers.get(name)
    ip_add = container.attrs['NetworkSettings']['IPAddress']
    return ip_add


def wait_for_up(url: str, ntries=100) -> None:
    for _ in tqdm.trange(ntries, desc=f"Waiting for {url} up"):
        try:
            # import ipdb; ipdb.set_trace()
>>>>>>> 518f97c4
            response = requests.get(url)
            if response.status_code == 200:
                break
        except:
            time.sleep(1)

def inside_container() -> bool:
    """
    Returns true if we are running inside a container.

    https://github.com/docker/docker/blob/a9fa38b1edf30b23cae3eade0be48b3d4b1de14b/daemon/initlayer/setup_unix.go#L25
    """
    return os.path.exists('/.dockerenv')<|MERGE_RESOLUTION|>--- conflicted
+++ resolved
@@ -20,11 +20,7 @@
     container: Container
     for container in client.containers.list():
         if container.name == name:
-<<<<<<< HEAD
             print(f"Found existing Faiss container {container.id}. Now restart it")
-=======
-            print(f"Found existing container {container.id}. Now restart it")
->>>>>>> 518f97c4
             container.remove(force=True)
             break
     environment = {"transport.host": "127.0.0.1", "http.host": "0.0.0.0"}
@@ -43,11 +39,6 @@
     return container
 
 
-<<<<<<< HEAD
-def wait_for_up(url: str, ntries=100) -> None:
-    for _ in tqdm.trange(ntries, desc=f"Waiting for {url} up"):
-        try:
-=======
 def get_container_ip(name: str) -> str:
     client = docker.DockerClient()
     container = client.containers.get(name)
@@ -59,7 +50,6 @@
     for _ in tqdm.trange(ntries, desc=f"Waiting for {url} up"):
         try:
             # import ipdb; ipdb.set_trace()
->>>>>>> 518f97c4
             response = requests.get(url)
             if response.status_code == 200:
                 break

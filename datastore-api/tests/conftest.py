--- conflicted
+++ resolved
@@ -234,13 +234,14 @@
                     wiki_datastore.name, query_document.id, query_document
                 )
             ),
-<<<<<<< HEAD
             loop.create_task(kg_connector.add_kg(wikidata_kg)),
+            loop.create_task(kg_connector.add_kg(conceptnet_kg)),
+            loop.create_task(kg_connector.add_document(conceptnet_kg.name,test_node.id, test_node ))
         ]
         loop.run_until_complete(asyncio.gather(*tasks))
 
         # Add bindings for wiki datastore, bing search, wikidata:
-        datastore_names = [wiki_datastore.name, bing_search_datastore.name, wikidata_kg.name]
+        datastore_names = [wiki_datastore.name, bing_search_datastore.name, wikidata_kg.name, conceptnet_kg.name]
         for datastore_name in datastore_names:
             mongo_client = build_mongo_client(*mongo_container)
             mongo_client.user_datastore_bindings.insert_one(
@@ -250,42 +251,6 @@
                 }
             )
             
-=======
-            loop.create_task(kg_connector.add_kg(conceptnet_kg)),
-            loop.create_task(kg_connector.add_document(conceptnet_kg.name,test_node.id, test_node ))
-        ]
-        loop.run_until_complete(asyncio.gather(*tasks))
-
-        # add binding
-        datastore_name = wiki_datastore.name
-        mongo_client = build_mongo_client(*mongo_container)
-        mongo_client.user_datastore_bindings.insert_one(
-            {
-                "user_id": user_id,
-                mongo_client.item_keys["datastore"]: datastore_name,
-            }
-        )
-
-        # add conceptnet kg binding
-        datastore_name = conceptnet_kg.name
-        mongo_client = build_mongo_client(*mongo_container)
-        mongo_client.user_datastore_bindings.insert_one(
-            {
-                "user_id": user_id,
-                mongo_client.item_keys["datastore"]: datastore_name,
-            }
-        )
-        
-        # add wikidata kg binding
-        datastore_name = bing_search_datastore.name
-        mongo_client = build_mongo_client(*mongo_container)
-        mongo_client.user_datastore_bindings.insert_one(
-            {
-                "user_id": user_id,
-                mongo_client.item_keys["datastore"]: datastore_name,
-            }
-        )
->>>>>>> 515c936a
         yield host_url
     finally:
         es_container.stop()

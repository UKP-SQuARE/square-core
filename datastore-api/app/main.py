from fastapi import FastAPI, Depends, Request
from fastapi.middleware.cors import CORSMiddleware

<<<<<<< HEAD
from .core.wikidata import WikiDataMiddleware
=======
from .core.bing import BingMiddleware
>>>>>>> 2ffed37a
from .core.startup import startup_event_handler
from .core.config import settings
# from .core.auth import verify_api_key  # deprecated
from .routers import api

from square_auth.auth import Auth
auth = Auth()

def get_app():
    app = FastAPI(title="SQuARE Datastore API",
                  dependencies=[Depends(auth)],
                  openapi_url=settings.OPENAPI_URL)

    app.add_middleware(
        CORSMiddleware,
        allow_origins=["*"],
        allow_credentials=True,
        allow_methods=["*"],
        allow_headers=["*"],
    )
<<<<<<< HEAD
    
    app.add_middleware(WikiDataMiddleware)
=======
    app.add_middleware(BingMiddleware)
>>>>>>> 2ffed37a

    app.include_router(api.router, prefix=settings.API_PREFIX)

    return app


app = get_app()

@app.on_event("startup")
async def startup_event():
    await startup_event_handler()<|MERGE_RESOLUTION|>--- conflicted
+++ resolved
@@ -1,11 +1,8 @@
 from fastapi import FastAPI, Depends, Request
 from fastapi.middleware.cors import CORSMiddleware
 
-<<<<<<< HEAD
 from .core.wikidata import WikiDataMiddleware
-=======
 from .core.bing import BingMiddleware
->>>>>>> 2ffed37a
 from .core.startup import startup_event_handler
 from .core.config import settings
 # from .core.auth import verify_api_key  # deprecated
@@ -26,12 +23,9 @@
         allow_methods=["*"],
         allow_headers=["*"],
     )
-<<<<<<< HEAD
     
     app.add_middleware(WikiDataMiddleware)
-=======
     app.add_middleware(BingMiddleware)
->>>>>>> 2ffed37a
 
     app.include_router(api.router, prefix=settings.API_PREFIX)
 

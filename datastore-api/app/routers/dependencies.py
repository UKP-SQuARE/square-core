--- conflicted
+++ resolved
@@ -8,12 +8,9 @@
 from ..core.faiss import FaissClient
 from ..core.model_api import ModelAPIClient
 from ..core.mongo import MongoClient
-<<<<<<< HEAD
 # from ..core.bing import BingSearch
 from ..core.wikidata import WikiData
-=======
 from ..core.bing import BingSearch
->>>>>>> 2ffed37a
 
 from square_auth.client_credentials import ClientCredentials
 client_credentials = ClientCredentials()  # For getting tokens and enable access to **other** servicess
@@ -47,10 +44,6 @@
         settings.MONGO_SERVER_SELECTION_TIMEOUT_MS
     )
 
-<<<<<<< HEAD
-    
-=======
 @lru_cache()
 def get_bing_search_client() -> BingSearch:
-    return BingSearch()
->>>>>>> 2ffed37a
+    return BingSearch()
--- conflicted
+++ resolved
@@ -5,18 +5,8 @@
 
 test:  # run the test on the host machine. Usually we can just use this
 	cp .env.test .env
-<<<<<<< HEAD
-	PYTHONPATH="." NETWORK="test" pytest -s -v tests/
-
-docker-test:  # run test inside a docker, which is going to be very similar to the CI test
-	docker build --target test -t datastore-api-test .
-	docker network create --driver bridge test || true
-	docker run --env "NETWORK=test" --network test -v /var/run/docker.sock:/var/run/docker.sock -it datastore-api-test /bin/bash -c "PYTHONPATH=\".\" pytest -s -v tests/"
-	# docker run -v /var/run/docker.sock:/var/run/docker.sock -v ${PWD}/test-reports:/app/test-reports -it datastore-api-test /bin/bash -c "PYTHONPATH=\".\" MOCK_DEPENDENCIES=1 pytest --junitxml=test-reports/junit.xml --cov --cov-report=xml:test-reports/coverage.xml --cov-report=html:test-reports/coverage.html ./tests"
-=======
 	PYTHONPATH="." pytest -s -v tests/
 
 docker-test:  # run test inside a docker, which is going to be very similar to the CI test
 	docker build --target test -t datastore-api-test .
-	docker run -v /var/run/docker.sock:/var/run/docker.sock -it datastore-api-test /bin/bash -c "PYTHONPATH=\".\" pytest -s -v tests/"
->>>>>>> 518f97c4
+	docker run -v /var/run/docker.sock:/var/run/docker.sock -it datastore-api-test /bin/bash -c "PYTHONPATH=\".\" pytest -s -v tests/"
--- conflicted
+++ resolved
@@ -46,28 +46,15 @@
              kwargs: Not used
         """
         self.task = None
-<<<<<<< HEAD
-        # new added section start
+
         self.gradients = None
-        # new added section end
-
-        # Currently we only consider model class question_answering (encoder-only)
+
         self._load_model(
             model_config.model_name,
             model_config.onnx_use_quantized,
             model_config.is_encoder_decoder
         )
 
-=======
-        self.gradients = None
-
-        self._load_model(
-            model_config.model_name,
-            model_config.onnx_use_quantized,
-            model_config.is_encoder_decoder
-        )
-
->>>>>>> 598c04f1
     def _load_model(self, model_name, load_quantized=False, is_encoder_decoder=False):
         """
         Load the ONNX model model_name and its tokenizer with Huggingface.

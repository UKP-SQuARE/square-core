--- conflicted
+++ resolved
@@ -273,8 +273,6 @@
 And save the model configurations in the `.env.<model>` file. The `model-prefix` is the prefix under which the 
 corresponding instance of the model-api is reachable.
 
-<<<<<<< HEAD
-=======
 ### ONNX Deployment
 
 Set `model_type` to `onnx` for ONNX model deployment.
@@ -343,8 +341,6 @@
 }'
 ```
 
-
->>>>>>> 598c04f1
 ### Removing models via API
 Removing the deployed distilbert model.
 ```bash

# Skills
Skills define how the user query should be processed by the Datastores and Models services and how the answers are obtained. For question answering, this might involve retrieving background knowledge from the Datastores and/or extracting spans from context using a particular Model and Adapter.

Skills can be added dynamically to UKP-SQuARE. Check out the 👉 [Add New Skills](#Add-New-Skills) for details.

For a list of available skills, see 👉 [Publicly Available Skills](#publicly-available-skills).

## Add New Skills
### The Predict Function
To create a new skill, simply the predict function needs to be implemented. For facilitating this, we provide two packages: [SQuARE-skill-helpers*](https://github.com/UKP-SQuARE/square-skill-helpers) and [SQuARE-skill-api](https://github.com/UKP-SQuARE/square-skill-api). The skill-helpers package facilitates the interaction with other SQuARE services, such as Datastores and Models. The skill-api package wraps the final predict function creating an API that can be accessed by SQuARE. Further, it provides dataclasses (pydantic) for input and output of the predict function.

As mentioned above mainly a predict function, defining the pipeline needs to be implemented. 
First, install the required packages:
```bash
pip install git+https://github.com/UKP-SQuARE/square-skill-helpers.git@v0.0.5
pip install git+https://github.com/UKP-SQuARE/square-skill-api.git@v0.0.18  
```
Next, we can implement the `predict` function:
```python3

# import utility classes from `square_skill_api` and `square_skill_helpers`
from square_skill_api.models import QueryOutput, QueryRequest
from square_skill_helpers import ModelAPI, DataAPI

# create instances of the DataAPI and ModelAPI for interacting 
# with SQuAREs Datastores and Models
data_api = DataAPI()
model_api = ModelAPI()

# this is the standard input that will be given to every predict function. 
# See the details in the `square_skill_api` package for all available inputs.
async def predict(request: QueryRequest) -> QueryOutput:

    # Call the Datastores using the `data_api` object
    data = await data_api(datastore_name="nq", index_name="dpr", query=request.query)
    context = [d["document"]["text"] for d in data]
    context_score = [d["score"] for d in data]

    # prepare the request to the Model API. For details, see Model API docs 
    model_request = {
        "input": [[request.query, c] for c in context],
        "task_kwargs": {"topk": 1},
        "adapter_name": "qa/squad2@ukp"
    }

    # Call Model using the `model_api` object
    model_api_output = await model_api(
        model_name="bert-base-uncased", 
        pipeline="question-answering", 
        model_request=model_request
    )

    # return an QueryOutput object created using the 
    # question-answering constructor
    return QueryOutput.from_question_answering(
        model_api_output=model_api_output,
        context=context,
        context_score=context_score
    )

```
### Adding Via Pull Request
If you want to run your Skill directly on SQuARE hardware, you can submit a [pull request](https://github.com/UKP-SQuARE/square-core/pulls) with the following changes:
1. Put your skill function in a file under: `./skills/<skill-name>/skill.py`
<<<<<<< HEAD
2. Add you skill in the [config.yaml](../config.yaml). Give the skill the same name as the folder under skills. Add your username as author.
3. Once you pull request is approved, your skill url will be `http://<skill-name>`
=======
2. Add you skill in the [config.yaml](https://github.com/UKP-SQuARE/square-core/blob/master/config.yaml). Give the skill the same name as the folder under skills.
3. Once you pull request is approved, your skill url will be `http://<skill-name>:<port>`
>>>>>>> b0f7966d

### Adding Self-Hosted or Cloud Skills
#### Azure Functions
1. Login to [Azure](https://portal.azure.com/)
2. Create a new function app
    - Select to publish _Code_
    - Select _Python_ as runtime stack.
3. Once the deployment is complete, under Next Steps, click _create function_ and follow the setup instructions according to your development environment.
4. During the setup:
    - Use the _HTTP Trigger_ template
    - Name the function _query_ (*This is very important, since this will determine the url under which your function will be available.*)
    - Select _anonymous_ as authorization level.
5. Develop your skill in the __init__.py
6. Add environment variables to the `local.settings.json` file under `Values`.
6. Deploy your skill according to the instructions
7. Copy the URL of your deployment and use it when creating a skill in SQuARE without the trailing `/query` (e.g. https://myskill.azurewebsites.net/api). 
An example repository can also be found at [UKP-SQuARE/cloud-example-azure](https://github.com/UKP-SQuARE/cloud-example-azure)
## Publicly Available Skills
| Name | Retrieval Model | Datastore | Reader Model | Reader Adapter | Type | Code |
|---|---|---|---|---|---|---|
| BoolQ BERT Adapter |  |  | [bert-base-uncased](https://huggingface.co/bert-base-uncased) | [boolq](https://huggingface.co/AdapterHub/bert-base-uncased-pf-boolq) | categorical | [code](https://github.com/UKP-SQuARE/square-core/blob/master/skills/multiple-choice-qa/skill.py) |
| BoolQ RoBERTa Adapter |  |  | [roberta-base](https://huggingface.co/roberta-base) | [boolq](https://huggingface.co/AdapterHub/roberta-base-pf-boolq) | categorical | [code](https://github.com/UKP-SQuARE/square-core/blob/master/skills/multiple-choice-qa/skill.py) |
| CommonsenseQA BERT Adapter |  |  | [bert-base-uncased](https://huggingface.co/bert-base-uncased) | [commonsense_qa](https://huggingface.co/AdapterHub/bert-base-uncased-pf-commonsense_qa) | multiple-choice | [code](https://github.com/UKP-SQuARE/square-core/blob/master/skills/multiple-choice-qa/skill.py) |
| CommonsenseQA RoBERTa Adapter |  |  | [roberta-base](https://huggingface.co/roberta-base) | [commonsense_qa](https://huggingface.co/AdapterHub/roberta-base-pf-commonsense_qa) | multiple-choice | [code](https://github.com/UKP-SQuARE/square-core/blob/master/skills/multiple-choice-qa/skill.py) |
| CosmosQA BERT |  |  | [bert-base-uncased](https://huggingface.co/bert-base-uncased) | [cosmos_qa](https://huggingface.co/AdapterHub/bert-base-uncased-pf-cosmos_qa) | multiple-choice | [code](https://github.com/UKP-SQuARE/square-core/blob/master/skills/multiple-choice-qa/skill.py) |
| CosmosQA RoBERTa Adapter |  |  | [roberta-base](https://huggingface.co/roberta-base) | [cosmos_qa](https://huggingface.co/AdapterHub/roberta-base-pf-cosmos_qa) | multiple-choice | [code](https://github.com/UKP-SQuARE/square-core/blob/master/skills/multiple-choice-qa/skill.py) |
| DROP BERT Adapter |  |  | [bert-base-uncased](https://huggingface.co/bert-base-uncased) | [drop](https://huggingface.co/AdapterHub/bert-base-uncased-pf-drop) | span-extraction | [code](https://github.com/UKP-SQuARE/square-core/blob/master/skills/extractive-qa/skill.py) |
| DROP RoBERTa Adapter |  |  | [roberta-base](https://huggingface.co/roberta-base) | [drop](https://huggingface.co/AdapterHub/roberta-base-pf-drop) | span-extraction | [code](https://github.com/UKP-SQuARE/square-core/blob/master/skills/extractive-qa/skill.py) |
| HotpotQA BERT Adapter |  |  | [bert-base-uncased](https://huggingface.co/bert-base-uncased) | [hotpotqa](https://huggingface.co/AdapterHub/bert-base-uncased-pf-hotpotqa) | span-extraction | [code](https://github.com/UKP-SQuARE/square-core/blob/master/skills/extractive-qa/skill.py) |
| HotpotQA RoBERTa Adapter |  |  | [roberta-base](https://huggingface.co/roberta-base) | [hotpotqa](https://huggingface.co/AdapterHub/roberta-base-pf-hotpotqa) | span-extraction | [code](https://github.com/UKP-SQuARE/square-core/blob/master/skills/extractive-qa/skill.py) |
| MultiRC BERT Adapter |  |  | [bert-base-uncased](https://huggingface.co/bert-base-uncased) | [multirc](https://huggingface.co/AdapterHub/bert-base-uncased-pf-multirc) | multiple-choice | [code](https://github.com/UKP-SQuARE/square-core/blob/master/skills/multiple-choice-qa/skill.py) |
| MultiRC RoBERTa Adapter |  |  | [roberta-base](https://huggingface.co/roberta-base) | [multirc](https://huggingface.co/AdapterHub/roberta-base-pf-multirc) | multiple-choice | [code](https://github.com/UKP-SQuARE/square-core/blob/master/skills/multiple-choice-qa/skill.py) |
| NarrativeQA BART Adapter |  |  | [bart-base](https://huggingface.co/facebook/bart-base) | [narrativeqa](https://huggingface.co/AdapterHub/narrativeqa) | multiple-choice | [code](https://github.com/UKP-SQuARE/square-core/blob/master/skills/generative-qa/skill.py) |
| NewsQA BERT Adapter |  |  | [bert-base-uncased](https://huggingface.co/bert-base-uncased) | [newsqa](https://huggingface.co/AdapterHub/bert-base-uncased-pf-newsqa) | span-extraction | [code](https://github.com/UKP-SQuARE/square-core/blob/master/skills/extractive-qa/skill.py) |
| NewsQA RoBERTa Adapter |  |  | [roberta-base](https://huggingface.co/roberta-base) | [newsqa](https://huggingface.co/AdapterHub/roberta-base-pf-newsqa) | span-extraction | [code](https://github.com/UKP-SQuARE/square-core/blob/master/skills/extractive-qa/skill.py) |
| OpenBioASQ | [BM25](https://www.elastic.co/blog/practical-bm25-part-2-the-bm25-algorithm-and-its-variables) | Pubmed | [bert-base-uncased](https://huggingface.co/bert-base-uncased) | [squad_v2](https://huggingface.co/https://huggingface.co/AdapterHub/bert-base-uncased-pf-squad_v2) | span-extraction | [code](https://github.com/UKP-SQuARE/square-core/blob/master/skills/open-bioasq/skill.py) |
| OpenSQuAD | [dpr](https://huggingface.co/facebook/dpr-ctx_encoder-single-nq-base) | Wikipedia | [bert-base-uncased](https://huggingface.co/bert-base-uncased) | [squad_v2](https://huggingface.co/https://huggingface.co/AdapterHub/bert-base-uncased-pf-squad_v2) | span-extraction | [code](https://github.com/UKP-SQuARE/square-core/blob/master/skills/open-squad/skill.py) |
| OpenSQuAD | [distilbert](https://huggingface.co/sentence-transformers/msmarco-distilbert-base-tas-b) | msmarco | [roberta-base](https://huggingface.co/roberta-base) | [multirc](https://huggingface.co/AdapterHub/roberta-base-pf-multirc) | span-extraction | [code](https://github.com/UKP-SQuARE/square-core/blob/master/skills/open-extractive-qa/skill.py) |
| QuAIL BERT Adapter |  |  | [bert-base-uncased](https://huggingface.co/bert-base-uncased) | [quail](https://huggingface.co/AdapterHub/bert-base-uncased-pf-quail) | multiple-choice | [code](https://github.com/UKP-SQuARE/square-core/blob/master/skills/multiple-choice-qa/skill.py) |
| QuAIL RoBERTa Adapter |  |  | [roberta-base](https://huggingface.co/roberta-base) | [quail](https://huggingface.co/AdapterHub/roberta-base-pf-quail) | multiple-choice | [code](https://github.com/UKP-SQuARE/square-core/blob/master/skills/multiple-choice-qa/skill.py) |
| QuaRTz RoBERTa Adapter |  |  | [roberta-base](https://huggingface.co/roberta-base) | [quartz](https://huggingface.co/AdapterHub/roberta-base-pf-quartz) | multiple-choice | [code](https://github.com/UKP-SQuARE/square-core/blob/master/skills/multiple-choice-qa/skill.py) |
| Quoref BERT Adapter |  |  | [bert-base-uncased](https://huggingface.co/bert-base-uncased) | [quoref](https://huggingface.co/AdapterHub/bert-base-uncased-pf-quoref) | span-extraction | [code](https://github.com/UKP-SQuARE/square-core/blob/master/skills/extractive-qa/skill.py) |
| Quoref RoBERTa Adapter |  |  | [roberta-base](https://huggingface.co/roberta-base) | [quoref](https://huggingface.co/AdapterHub/roberta-base-pf-quoref) | span-extraction | [code](https://github.com/UKP-SQuARE/square-core/blob/master/skills/extractive-qa/skill.py) |
| RACE BERT Adapter |  |  | [bert-base-uncased](https://huggingface.co/bert-base-uncased) | [race](https://huggingface.co/AdapterHub/bert-base-uncased-pf-race) | multiple-choice | [code](https://github.com/UKP-SQuARE/square-core/blob/master/skills/multiple-choice-qa/skill.py) |
| RACE RoBERTa Adapter |  |  | [roberta-base](https://huggingface.co/roberta-base) | [race](https://huggingface.co/AdapterHub/roberta-base-pf-race) | multiple-choice | [code](https://github.com/UKP-SQuARE/square-core/blob/master/skills/multiple-choice-qa/skill.py) |
| SQuAD 1.1 BERT Adapter |  |  | [bert-base-uncased](https://huggingface.co/bert-base-uncased) | [squad](https://huggingface.co/AdapterHub/bert-base-uncased-pf-squad) | span-extraction | [code](https://github.com/UKP-SQuARE/square-core/blob/master/skills/extractive-qa/skill.py) |
| SQuAD 1.1 RoBERTa Adapter |  |  | [roberta-base](https://huggingface.co/roberta-base) | [squad](https://huggingface.co/AdapterHub/roberta-base-pf-squad) | span-extraction | [code](https://github.com/UKP-SQuARE/square-core/blob/master/skills/extractive-qa/skill.py) |
| SQuAD 2.0 BERT Adapter |  |  | [bert-base-uncased](https://huggingface.co/bert-base-uncased) | [squad_v2](https://huggingface.co/AdapterHub/bert-base-uncased-pf-squad_v2) | span-extraction | [code](https://github.com/UKP-SQuARE/square-core/blob/master/skills/extractive-qa/skill.py) |
| Social-IQA BERT Adapter |  |  | [bert-base-uncased](https://huggingface.co/bert-base-uncased) | [social_i_qa](https://huggingface.co/AdapterHub/bert-base-uncased-pf-social_i_qa) | multiple-choice | [code](https://github.com/UKP-SQuARE/square-core/blob/master/skills/multiple-choice-qa/skill.py) |
| Social-IQA RoBERTa Adapter |  |  | [roberta-base](https://huggingface.co/roberta-base) | [social_i_qa](https://huggingface.co/AdapterHub/roberta-base-pf-social_i_qa) | multiple-choice | [code](https://github.com/UKP-SQuARE/square-core/blob/master/skills/multiple-choice-qa/skill.py) |
<|MERGE_RESOLUTION|>--- conflicted
+++ resolved
@@ -62,13 +62,8 @@
 ### Adding Via Pull Request
 If you want to run your Skill directly on SQuARE hardware, you can submit a [pull request](https://github.com/UKP-SQuARE/square-core/pulls) with the following changes:
 1. Put your skill function in a file under: `./skills/<skill-name>/skill.py`
-<<<<<<< HEAD
-2. Add you skill in the [config.yaml](../config.yaml). Give the skill the same name as the folder under skills. Add your username as author.
+2. Add you skill in the [config.yaml](https://github.com/UKP-SQuARE/square-core/blob/master/config.yaml). Give the skill the same name as the folder under skills. Add your username as author.
 3. Once you pull request is approved, your skill url will be `http://<skill-name>`
-=======
-2. Add you skill in the [config.yaml](https://github.com/UKP-SQuARE/square-core/blob/master/config.yaml). Give the skill the same name as the folder under skills.
-3. Once you pull request is approved, your skill url will be `http://<skill-name>:<port>`
->>>>>>> b0f7966d
 
 ### Adding Self-Hosted or Cloud Skills
 #### Azure Functions

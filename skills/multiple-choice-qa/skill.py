--- conflicted
+++ resolved
@@ -34,10 +34,7 @@
     # Call Model API
     model_request = {
         "input": prepared_input,
-<<<<<<< HEAD
-=======
         "explain_kwargs": explain_kwargs,
->>>>>>> fc48e109
     }
     if request.skill_args.get("adapter"):
         model_request["adapter_name"] = request.skill_args["adapter"]

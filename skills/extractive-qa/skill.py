import logging

from square_skill_api.models import QueryOutput, QueryRequest

from square_skill_helpers import ModelAPI

logger = logging.getLogger(__name__)

model_api = ModelAPI()


async def predict(request: QueryRequest) -> QueryOutput:
    """Given a question and context, performs extractive QA. This skill is a general
    skill, it can be used with any adapter for extractive question answering. The
    adapter to use can be specified in the `skill_args` or via the `default_skill_args`
    in the skill-manager.
    """

    query = request.query
    context = request.skill_args["context"]
    explain_kwargs = request.skill_args["explain_kwargs"]
    
    prepared_input = [[query, context]]
    model_request = {
        "input": prepared_input,
        "task_kwargs": {"topk": request.skill_args.get("topk", 5)},
<<<<<<< HEAD
        "adapter_name": request.skill_args["adapter"],
        "explain_kwargs": explain_kwargs,
=======
>>>>>>> ad1e1d5f
    }
    if request.skill_args.get("adapter"):
        model_request["adapter_name"] = request.skill_args["adapter"]

    model_api_output = await model_api(
        model_name=request.skill_args["base_model"],
        pipeline="question-answering",
        model_request=model_request,
    )
    logger.info(f"Model API output:\n{model_api_output}")

    return QueryOutput.from_question_answering(
        model_api_output=model_api_output, context=context
    )<|MERGE_RESOLUTION|>--- conflicted
+++ resolved
@@ -24,11 +24,7 @@
     model_request = {
         "input": prepared_input,
         "task_kwargs": {"topk": request.skill_args.get("topk", 5)},
-<<<<<<< HEAD
-        "adapter_name": request.skill_args["adapter"],
         "explain_kwargs": explain_kwargs,
-=======
->>>>>>> ad1e1d5f
     }
     if request.skill_args.get("adapter"):
         model_request["adapter_name"] = request.skill_args["adapter"]

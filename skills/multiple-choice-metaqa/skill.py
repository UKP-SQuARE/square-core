import logging
import os
from concurrent.futures import ThreadPoolExecutor

import requests
from square_auth.client_credentials import ClientCredentials
from square_model_client import SQuAREModelClient
from square_skill_api.models import (
    Prediction,
    PredictionOutput,
    QueryOutput,
    QueryRequest,
)

from utils import extract_model_kwargs_from_request

logger = logging.getLogger(__name__)

square_model_client = SQuAREModelClient()
client_credentials = ClientCredentials()


def predict(request: QueryRequest) -> QueryOutput:
    """Given a question and (context), (answer),
    it calls the Skill agents to get the predictions,
    and then calls MetaQA Model to get the final prediction.
    """
    query = request.query
    list_skills = request.skill_args["list_skills"]

    # 1) call the skills in parallel
    list_skill_responses = _call_skills(list_skills, request)
    # 2) get the predictions
    list_preds = [("", 0.0)] * 16
    for skill_idx, skill_response in enumerate(list_skill_responses):
        pred = skill_response["predictions"][0]["prediction_output"]["output"]
        score = skill_response["predictions"][0]["prediction_output"]["output_score"]
        list_preds[8 + skill_idx] = (pred, score)

    # 3) Call MetaQA Model API
    model_request = {
        "input": {
            "question": query,
            "agents_predictions": list_preds,
        },
        "task_kwargs": {"topk": request.task_kwargs.get("topk", 1)},
    }

    model_response = square_model_client(
        model_name="metaqa",  # request.skill_args["base_model"],
        pipeline="question-answering",
        model_request=model_request,
    )
    logger.info(f"Model response:\n{model_response}")

    return _create_metaqa_output(request, model_response)


def _call_skills(list_skills, request):
    """
    Calls the skills in parallel
    """
    with ThreadPoolExecutor(max_workers=os.cpu_count()) as executor:
        list_skill_responses = executor.map(
            _call_skill, list_skills, [request] * len(list_skills)
        )

    return list_skill_responses


async def _call_skill(skill_id, request):
    token = client_credentials()

    input_data = {
        "query": request.query,
        "skill_args": {
            "context": request.skill_args["context"]
            if "context" in request.skill_args
            else "",
            "choices": request.skill_args["choices"]
            if "choices" in request.skill_args
            else [],
        },
        "skill": {},
        "user_id": "",
<<<<<<< HEAD
        "explain_kwargs": request.explain_kwargs or {},
        "attack_kwargs": request.attack_kwargs or {},
        "model_kwargs": request.model_kwargs or {},
        "task_kwargs": request.task_kwargs or {},
        "preprocessing_kwargs": request.preprocessing_kwargs or {},
=======
        **extract_model_kwargs_from_request(request),
>>>>>>> 0b966714
    }

    # skill_manager_api_url = os.getenv("SQUARE_API_URL") + "/skill-manager"
    logger.debug(f"Calling skill {skill_id}.")
    response = requests.post(
        url="http://skill-manager:8000/api/skill/" + skill_id + "/query",
        json=input_data,
        headers={"Content-Type": "application/json"},
        verify=os.getenv("VERIFY_SSL") == "1",
    )
    response.raise_for_status()
    result = response.json()
    logger.debug(f"Skill {skill_id} responded.")

    return result


def _create_metaqa_output(request, model_response):
    list_predictions = []
    for answer in model_response["answers"][0]:
        list_predictions.append(
            Prediction(
                question=request.query,
                prediction_score=answer["metaqa_score"],
                prediction_output=PredictionOutput(
                    output=answer["answer"], output_score=answer["agent_score"]
                ),
                skill_id=answer["agent_name"],
            )
        )
    return QueryOutput(predictions=list_predictions)<|MERGE_RESOLUTION|>--- conflicted
+++ resolved
@@ -83,15 +83,7 @@
         },
         "skill": {},
         "user_id": "",
-<<<<<<< HEAD
-        "explain_kwargs": request.explain_kwargs or {},
-        "attack_kwargs": request.attack_kwargs or {},
-        "model_kwargs": request.model_kwargs or {},
-        "task_kwargs": request.task_kwargs or {},
-        "preprocessing_kwargs": request.preprocessing_kwargs or {},
-=======
         **extract_model_kwargs_from_request(request),
->>>>>>> 0b966714
     }
 
     # skill_manager_api_url = os.getenv("SQUARE_API_URL") + "/skill-manager"

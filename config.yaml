--- conflicted
+++ resolved
@@ -22,15 +22,12 @@
     author: ukp
   - name: information-retrieval
     author: ukp
-<<<<<<< HEAD
   - name: tweac
-=======
   - name: metaqa
     author: ukp
   - name: extractive-metaqa
     author: ukp
   - name: multiple-choice-metaqa
->>>>>>> 79f1a112
     author: ukp
 
 web_concurrency: 8

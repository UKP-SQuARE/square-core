<!-- Component for the Search Query. The user can enter a question here and change the query options. -->
<template>
  <form v-on:submit.prevent="askQuestion">
    <div class="row">
      <div class="col-md-12 me-auto mt-4 mt-md-0 mb-4">
        <div class="bg-light border border-info rounded shadow h-100 p-3">
          <h1>Selected Skills</h1> {{ strSelectedSkills }}
        </div>
      </div>
    </div>
    <!-- Input for span-extraction, categorical and abstractive (i.e., not multiple-choice) -->
    <div class="row" v-if="(skillSettings.requiresContext && skillSettings.skillType != 'multiple-choice')">
      <!-- Question Input -->
      <div class="col-md-6 me-auto mt-4 mt-md-0">
        <div class="bg-light border border-success rounded shadow h-100 p-3">
          <div class="w-100">
            <label for="question" class="form-label">2. Enter you question</label>
            <textarea v-model="currentQuestion" @keydown.enter.exact.prevent class="form-control form-control-lg mb-2"
              style="resize: none; height: calc(48px * 2.25);" id="question" placeholder="Question" required
              :disabled="!minSkillsSelected(1)" />
            <p v-if="currentExamples.length > 0" class="form-label">Or try one of these examples</p>
            <span role="button" v-for="(example, index) in currentExamples" :key="index"
              v-on:click="selectExample(example)" class="badge bg-success m-1 text-wrap lh-base">{{
                example.query
              }}</span>
          </div>
        </div>
      </div>

      <!-- Context -->
      <div class="col-md-6 me-auto mt-4 mt-md-0">
        <div class="bg-light border border-warning rounded shadow h-100 p-3">
          <div class="w-100">
            <label for="context" class="form-label">3. Provide context</label>
            <textarea v-model="inputContext" class="form-control mb-2" style="resize: none; height: calc(38px * 7);"
              id="context" :placeholder="contextPlaceholder" required />
          </div>
        </div>
      </div>

    </div>

    <!-- Input for span-extraction open domain or IR or abstractive -->
    <div class="row"
      v-if="(!skillSettings.requiresContext &&
        (skillSettings.skillType == 'span-extraction' || skillSettings.skillType == 'information-retrieval' || skillSettings.skillType == 'abstractive'))">
      <!-- Question Input -->
      <div class="col-md-12 me-auto mt-4 mt-md-0">
        <div class="bg-light border border-success rounded shadow h-100 p-3">
          <div class="w-100">
            <label for="question" class="form-label">2. Enter you question</label>
            <textarea v-model="currentQuestion" @keydown.enter.exact.prevent class="form-control form-control-lg mb-2"
              style="height: calc(48px * 2.25);" id="question" placeholder="Question" required
              :disabled="!minSkillsSelected(1)" />
            <p v-if="currentExamples.length > 0" class="form-label">Or try one of these examples</p>
            <span role="button" v-for="(example, index) in currentExamples" :key="index"
              v-on:click="selectExample(example)" class="badge bg-success m-1 text-wrap lh-base">{{
                example.query
              }}</span>
          </div>
        </div>
      </div>
    </div>
    <!-- Input for multiple choice that requires context-->
    <div class="row" v-if="(skillSettings.requiresContext && skillSettings.skillType == 'multiple-choice')">
      <!-- Question Input -->
      <div class="col-md-4 me-auto mt-4 mt-md-0">
        <div class="bg-light border border-success rounded shadow h-100 p-3">
          <div class="w-100">
            <label for="question" class="form-label">2. Enter you question</label>
            <textarea v-model="currentQuestion" @keydown.enter.exact.prevent class="form-control form-control-lg mb-2"
              style="resize: none; height: calc(48px * 2.25);" id="question" placeholder="Question" required
              :disabled="!minSkillsSelected(1)" />
            <p v-if="currentExamples.length > 0" class="form-label">Or try one of these examples</p>
            <span role="button" v-for="(example, index) in currentExamples" :key="index"
              v-on:click="selectExample(example)" class="badge bg-success m-1 text-wrap lh-base">{{
                example.query
              }}</span>
          </div>
        </div>
      </div>

      <!-- Context -->
      <div class="col-md-4 me-auto mt-4 mt-md-0">
        <div class="bg-light border border-warning rounded shadow h-100 p-3">
          <div class="w-100">
            <label v-if="metaSkillSelected" for="context" class="form-label">3. Provide context (Optional)</label>
            <label v-else for="context" class="form-label">3. Provide context</label>
            <textarea v-if="metaSkillSelected" v-model="inputContext" class="form-control mb-2"
              style="resize: none; height: calc(38px * 7);" id="context" :placeholder="contextPlaceholder" />
            <textarea v-else v-model="inputContext" class="form-control mb-2"
              style="resize: none; height: calc(38px * 7);" id="context" :placeholder="contextPlaceholder" required />
          </div>
        </div>
      </div>

      <!-- Answer Choices -->
      <div class="col-md-4 me-auto mt-4 mt-md-0">
        <div class="bg-light border border-danger rounded shadow h-100 p-3">
          <div class="w-100">
            <div class="row">
              <label for="choices_loop" class="form-label">{{ instructionChoices }}</label>
              <div class="row g-0" v-for="(choice, index) in list_choices" :key="index" id="choices_loop">
                <div class="col-sm">
                  <div class="input-group input-group-sm mb-3">
                    <span class="input-group-text" id="basic-addon1">{{ index + 1 }}</span>
                    <input v-model="list_choices[index]" type="text" class="form-control form-control-sm">
                  </div>
                </div>
              </div>
              <!-- button to add one more element to list_choices -->
              <div class="form-inline">
                <button type="button" class="btn btn-sm btn-outline-success" v-on:click="addChoice">Add Choice</button>
                <!-- button to remove one element of list_choices -->
                <button type="button" class="btn btn-sm btn-outline-danger" v-on:click="removeChoice">Remove
                  Choice</button>
              </div>
            </div>
          </div>
        </div>
      </div>

    </div>

    <!-- Input for multiple choice that DO NOT require context-->
    <div class="row" v-if="(!skillSettings.requiresContext && skillSettings.skillType == 'multiple-choice')">
      <!-- Question Input -->
      <div class="col-md-6 me-auto mt-4 mt-md-0">
        <div class="bg-light border border-success rounded shadow h-100 p-3">
          <div class="w-100">
            <label for="question" class="form-label">2. Enter you question</label>
            <textarea v-model="currentQuestion" @keydown.enter.exact.prevent class="form-control form-control-lg mb-2"
              style="resize: none; height: calc(48px * 2.25);" id="question" placeholder="Question" required
              :disabled="!minSkillsSelected(1)" />
            <p v-if="currentExamples.length > 0" class="form-label">Or try one of these examples</p>
            <span role="button" v-for="(example, index) in currentExamples" :key="index"
              v-on:click="selectExample(example)" class="badge bg-success m-1 text-wrap lh-base">{{
                example.query
              }}</span>
          </div>
        </div>
      </div>


      <!-- Answer Choices -->
      <div class="col-md-6 me-auto mt-4 mt-md-0">
        <div class="bg-light border border-danger rounded shadow h-100 p-3">
          <div class="w-100">
            <div class="row">
              <label for="choices_loop" class="form-label">{{ instructionChoices }}</label>
              <div class="row g-0" v-for="(choice, index) in list_choices" :key="index" id="choices_loop">
                <div class="col-sm">
                  <div class="input-group input-group-sm mb-3">
                    <span class="input-group-text" id="basic-addon1">{{ index + 1 }}</span>
                    <input v-model="list_choices[index]" type="text" class="form-control form-control-sm">
                  </div>
                </div>
              </div>
              <!-- button to add one more element to list_choices -->
              <div class="form-inline">
                <button type="button" class="btn btn-sm btn-outline-success" v-on:click="addChoice">Add Choice</button>
                <!-- button to remove one element of list_choices -->
                <button type="button" class="btn btn-sm btn-outline-danger" v-on:click="removeChoice">Remove
                  Choice</button>
              </div>
            </div>
          </div>
        </div>
      </div>

    </div>


    <div v-if="failure" class="row">
      <div class="col-md-4 mx-auto mt-4">
        <Alert class="bg-warning" :dismissible="true">An error occurred
          <svg xmlns="http://www.w3.org/2000/svg" width="16" height="16" fill="currentColor" class="bi bi-emoji-frown"
            viewBox="0 0 16 16">
            <path d="M8 15A7 7 0 1 1 8 1a7 7 0 0 1 0 14zm0 1A8 8 0 1 0 8 0a8 8 0 0 0 0 16z" />
            <path
              d="M4.285 12.433a.5.5 0 0 0 .683-.183A3.498 3.498 0 0 1 8 10.5c1.295 0 2.426.703 3.032 1.75a.5.5 0 0 0 .866-.5A4.498 4.498 0 0 0 8 9.5a4.5 4.5 0 0 0-3.898 2.25.5.5 0 0 0 .183.683zM7 6.5C7 7.328 6.552 8 6 8s-1-.672-1-1.5S5.448 5 6 5s1 .672 1 1.5zm4 0c0 .828-.448 1.5-1 1.5s-1-.672-1-1.5S9.448 5 10 5s1 .672 1 1.5z" />
          </svg>
        </Alert>
      </div>
    </div>

    <div v-if="deployingModel" class="row">
      <div class="col-md-4 mx-auto mt-4">
        <Alert class="bg-info">Deploying your model
          <span v-show="waiting" class="spinner-border spinner-border-sm" role="status" />
        </Alert>
      </div>
    </div>

    <div v-if="minSkillsSelected(1)" class="col">
      <div class="row mt-4">
        <!-- Button to go back to QA Hub -->
        <div class="col col-6 text-end">
          <router-link to="/qa_hub" class="btn btn-outline-secondary btn-lg shadow">
            <span class="d-flex align-items-center">
              <svg xmlns="http://www.w3.org/2000/svg" width="16" height="16" fill="currentColor"
                class="bi bi-box-arrow-left" viewBox="0 0 16 16">
                <path fill-rule="evenodd"
                  d="M6 12.5a.5.5 0 0 0 .5.5h8a.5.5 0 0 0 .5-.5v-9a.5.5 0 0 0-.5-.5h-8a.5.5 0 0 0-.5.5v2a.5.5 0 0 1-1 0v-2A1.5 1.5 0 0 1 6.5 2h8A1.5 1.5 0 0 1 16 3.5v9a1.5 1.5 0 0 1-1.5 1.5h-8A1.5 1.5 0 0 1 5 12.5v-2a.5.5 0 0 1 1 0v2z" />
                <path fill-rule="evenodd"
                  d="M.146 8.354a.5.5 0 0 1 0-.708l3-3a.5.5 0 1 1 .708.708L1.707 7.5H10.5a.5.5 0 0 1 0 1H1.707l2.147 2.146a.5.5 0 0 1-.708.708l-3-3z" />
              </svg>&nbsp;Back to QA Hub
            </span>

          </router-link>
        </div>
        <!-- Button to ask question -->
        <div class="col col-6">
          <button type="submit" class="btn btn-danger btn-lg shadow text-white d-flex align-items-center"
            :disabled="waiting">
            <span v-show="waiting" class="spinner-border spinner-border-sm" role="status" />
            &nbsp;Ask your question&nbsp;
            <svg xmlns="http://www.w3.org/2000/svg" width="16" height="16" fill="currentColor"
              class="bi bi-box-arrow-right" viewBox="0 0 16 16">
              <path fill-rule="evenodd"
                d="M10 12.5a.5.5 0 0 1-.5.5h-8a.5.5 0 0 1-.5-.5v-9a.5.5 0 0 1 .5-.5h8a.5.5 0 0 1 .5.5v2a.5.5 0 0 0 1 0v-2A1.5 1.5 0 0 0 9.5 2h-8A1.5 1.5 0 0 0 0 3.5v9A1.5 1.5 0 0 0 1.5 14h8a1.5 1.5 0 0 0 1.5-1.5v-2a.5.5 0 0 0-1 0v2z" />
              <path fill-rule="evenodd"
                d="M15.854 8.354a.5.5 0 0 0 0-.708l-3-3a.5.5 0 0 0-.708.708L14.293 7.5H5.5a.5.5 0 0 0 0 1h8.793l-2.147 2.146a.5.5 0 0 0 .708.708l3-3z" />
            </svg>
          </button>
        </div>
      </div>

      <div v-if="this.feedback" class="row mt-4">
        <div class="d-grid gap-1 d-md-flex justify-content-md-center">
          <a v-on:click="askQuestionWithFeedback()" role="button" class="btn btn-warning shadow">
            Re-ask with feedback
          </a>
        </div>
      </div>
    </div>
  </form>
</template>

<script>
import Vue from 'vue'
import Alert from '../components/Alert'
import { modelHeartbeat, deployDBModel } from '@/api'

import { getSkill } from '@/api/index.js'

export default Vue.component('query-skills', {
  props: ['selectedSkills'],
  data() {
    return {
      waiting: false,
      deployingModel: false,
      options: {
        selectedSkills: []
      },
      inputQuestion: '',
      inputContext: '',
      inputChoices: '',
      list_choices: ["", "", ""],
      failure: false,
      skillSettings: {
        skillType: null,
        requiresContext: false,
        requiresMultipleChoices: 0
      },
      feedbackDocuments: [],
      feedback: false
    }
  },
  components: {
    Alert
  },
  computed: {
    strSelectedSkills() {
      let availableSkills = this.$store.state.availableSkills;
      // filter available skills to only include selected skills
      availableSkills = availableSkills.filter(skill => this.selectedSkills.includes(skill.id));
      // return a string of the selected skills
      return availableSkills.map(skill => skill.name).join(', ');
    },
    currentQuestion: {
      get: function () {
        return this.inputQuestion
      },
      set: function (newValue) {
        let tmp = newValue.trimEnd().split('\n')
        this.inputQuestion = tmp.splice(0, 1)[0]
        if (tmp.length > 0) {
          this.inputContext = tmp.join('\n')
        }
      }
    },
    currentExamples() {
      // Pseudo random return 3 examples from currently selected skills
      return this.$store.state.availableSkills
        .filter(skill => skill.skill_input_examples !== null
          && skill.skill_input_examples.length > 0
          && this.selectedSkills.includes(skill.id))
        .flatMap(skill => skill.skill_input_examples)
        .sort(() => 0.5 - Math.random())
        .slice(0, 3)
    },
    contextPlaceholder() {
      if (this.skillSettings.requiresMultipleChoices) {
        let choices = this.skillSettings.requiresMultipleChoices
        return `Provide ${choices > 1 ? choices + ' lines' : 'one line'} of context`
      } else {
        return 'No context required'
      }
    },
    instructionChoices() {
      if (!this.skillSettings.requiresContext) {
        return "3. Provide a list of answer choices"
      } else {
        return "4. Provide a list of answer choices"
      }
    },
    metaSkillSelected() {
      // if any this.options.selectedSkills has meta_skill = true
      return this.$store.state.availableSkills
        .filter(skill => this.selectedSkills.includes(skill.id))
        .some(skill => skill.meta_skill)
    }
  },
  beforeMount() {
    // set skillSettings from the selectedSkills
    // get skill all details from skill id
    let skill_id = this.selectedSkills[0]
    getSkill(this.$store.getters.authenticationHeader(), skill_id).then((response) => {
      let skill = response.data
      this.skillSettings.skillType = skill.skill_type
      this.skillSettings.requiresContext = skill.skill_settings.requires_context
    }).catch((error) => {
      console.log(error)
    })

  },
  mounted() {
    this.$root.$on("addFeedbackDocument", (feedbackDoc) => {
      this.feedbackDocuments.push(feedbackDoc)
      this.feedback = true
    })
  },
  methods: {
    minSkillsSelected(num) {
      return this.selectedSkills.length >= num
    },
    addChoice() {
      this.list_choices.push("")
    },
    removeChoice() {
      // we always need at least 2 choices
      if (this.list_choices.length > 2) {
        this.list_choices.pop()
      } else {
        alert("You need at least 2 choices")
      }

    },
<<<<<<< HEAD
    askQuestion() {
      this.checkModelsHeartbeat(this.selectedSkills)
=======
    changeInputMode() {
      this.$store.commit('changeInputMode')
    },
    async askQuestion() {
      const skills = this.selectedSkills
      let listModels = []
      // iterate over the array of skills
      for (let skill of skills) {
        let modelDict = this.$store.state.availableSkills.find(x => x.id === skill).models
        for (let model of Object.values(modelDict)) {
          listModels.push(model)
        }
      }

      // check if models are deployed
      listModels.forEach(async (model) => {
        try{
          await modelHeartbeat(this.$store.getters.authenticationHeader(), model)
        } catch { // if modelHeartbeat fails, it means the model is not deployed => deploy it
          this.deployingModel = true
          try {
            // deploy model
            await deployDBModel(this.$store.getters.authenticationHeader(), model)
            this.deployingModel = false
          } catch {
            this.deployingModel = false
          }
        }
      })

      // wait 2 sec for the models to be deployed
      // TODO: delete this when we have a better way to check if the model is deployed
      await new Promise(r => setTimeout(r, 1000))
>>>>>>> 68a70315

      // if skill does not require context, set context to null
      if (!this.skillSettings.requiresContext) {
        this.inputContext = ""
      }

      this.waiting = true
      this.$store.dispatch('query', {
        question: this.inputQuestion,
        inputContext: this.inputContext,
        choices: this.list_choices,
        options: {
          selectedSkills: this.selectedSkills,
          maxResultsPerSkill: this.options.maxResultsPerSkill
        }
      }).then(() => {
        this.failure = false
      }).catch(() => {
        this.failure = true
      }).finally(() => {
        this.waiting = false
      })
    },
    selectExample(example) {
      this.list_choices = ["", "", ""]
      this.inputQuestion = example.query
      if (this.skillSettings.requiresContext) {
        this.inputContext = example.context
      }
      if (example.choices) {
        this.list_choices = example.choices.map((x) => x);
      }
      this.askQuestion()
    },
    askQuestionWithFeedback() {
      this.waiting = true
      this.$store.dispatch('query', {
        question: this.inputQuestion,
        inputContext: this.inputContext,
        choices: this.list_choices,
        options: {
          selectedSkills: this.selectedSkills,
          maxResultsPerSkill: this.options.maxResultsPerSkill,
          feedback_documents: this.feedbackDocuments
        }
      }).then(() => {
        this.failure = false
      }).catch(() => {
        this.failure = true
      }).finally(() => {
        this.waiting = false
      })
      this.$root.$emit('clearUpvotes');
      this.feedbackDocuments = []
    },
    prepareToExit: function () {
      // set all data to default
      this.waiting = false
      this.options.selectedSkills = []
      this.inputQuestion = ''
      this.inputContext = ''
      this.inputChoices = ''
      this.list_choices = ["", "", ""]
      this.failure = false
      this.skillSettings = {
        skillType: null,
        requiresContext: false,
        requiresMultipleChoices: 0
      }
      this.feedbackDocuments = []
      this.feedback = false
    }
  }
})
</script><|MERGE_RESOLUTION|>--- conflicted
+++ resolved
@@ -357,10 +357,6 @@
       }
 
     },
-<<<<<<< HEAD
-    askQuestion() {
-      this.checkModelsHeartbeat(this.selectedSkills)
-=======
     changeInputMode() {
       this.$store.commit('changeInputMode')
     },
@@ -377,7 +373,7 @@
 
       // check if models are deployed
       listModels.forEach(async (model) => {
-        try{
+        try {
           await modelHeartbeat(this.$store.getters.authenticationHeader(), model)
         } catch { // if modelHeartbeat fails, it means the model is not deployed => deploy it
           this.deployingModel = true
@@ -394,7 +390,6 @@
       // wait 2 sec for the models to be deployed
       // TODO: delete this when we have a better way to check if the model is deployed
       await new Promise(r => setTimeout(r, 1000))
->>>>>>> 68a70315
 
       // if skill does not require context, set context to null
       if (!this.skillSettings.requiresContext) {

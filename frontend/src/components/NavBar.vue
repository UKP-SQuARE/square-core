<!-- The Navigation Bar at the top of the page. Most views should be reachable through this. -->
<template>
  <header class="bg-primary">
    <div class="container-lg">
      <nav class="navbar navbar-expand-lg navbar-dark bg-primary">
        <div class="container-fluid">
          <router-link class="navbar-brand d-flex align-items-center" to="/">
            <img :src="`${publicPath}SQ_Web_Light_90px.png`" alt="UKP-SQuARE" width="45" height="45">
            &nbsp;UKP-SQuARE
          </router-link>
          <button class="navbar-toggler" type="button" data-bs-toggle="collapse" data-bs-target="#navbarSupportedContent" aria-controls="navbarSupportedContent" aria-expanded="false" aria-label="Toggle navigation">
            <span class="navbar-toggler-icon" />
          </button>
          <div class="collapse navbar-collapse" id="navbarSupportedContent">
            <ul class="navbar-nav me-auto">
              <li class="nav-item">
                <router-link class="nav-link" to="/qa" exact-active-class="active">QA</router-link>
              </li>
              <li class="nav-item">
                <router-link class="nav-link" to="/behavioral_tests" exact-active-class="active">Behavioral Tests</router-link>
              </li>
              <li class="nav-item">
                <router-link class="nav-link" to="/leaderboard" exact-active-class="active">Leaderboard</router-link>
              </li>
              <li class="nav-item">
                <router-link class="nav-link" to="/publications" exact-active-class="active">Publications</router-link>
              </li>
              <li class="nav-item">
                <a class="nav-link" href="/docs/" target="_blank">Docs</a>
              </li>
              <li class="nav-item">
                <a class="nav-link" href="/news/">News</a>
              </li>
              <li class="nav-item">
                <a class="nav-link" href="https://github.com/UKP-SQuARE/square-core" title="GitHub" target="_blank">
                  <svg xmlns="http://www.w3.org/2000/svg" width="1em" height="1em" fill="currentColor" class="bi bi-github" viewBox="0 0 16 21">
                    <path d="M8 0C3.58 0 0 3.58 0 8c0 3.54 2.29 6.53 5.47 7.59.4.07.55-.17.55-.38 0-.19-.01-.82-.01-1.49-2.01.37-2.53-.49-2.69-.94-.09-.23-.48-.94-.82-1.13-.28-.15-.68-.52-.01-.53.63-.01 1.08.58 1.23.82.72 1.21 1.87.87 2.33.66.07-.52.28-.87.51-1.07-1.78-.2-3.64-.89-3.64-3.95 0-.87.31-1.59.82-2.15-.08-.2-.36-1.02.08-2.12 0 0 .67-.21 2.2.82.64-.18 1.32-.27 2-.27.68 0 1.36.09 2 .27 1.53-1.04 2.2-.82 2.2-.82.44 1.1.16 1.92.08 2.12.51.56.82 1.27.82 2.15 0 3.07-1.87 3.75-3.65 3.95.29.25.54.73.54 1.48 0 1.07-.01 1.93-.01 2.2 0 .21.15.46.55.38A8.012 8.012 0 0 0 16 8c0-4.42-3.58-8-8-8z"/>
                  </svg> GitHub
                </a>
              </li>
            </ul>
            
            <div class="text-end" v-if="!isAuthenticated"> 
              <a v-on:click.prevent="$emit('sign-in')" href="#" role="button" class="btn btn-outline-light me-2">Sign in</a>
              <a v-on:click.prevent="$emit('sign-up')" href="#" role="button" class="btn btn-light">Sign up</a>
            </div>
            <div class="dropdown text-end" v-else>
              <a href="#" class="btn btn-outline-light dropdown-toggle d-inline-flex align-items-center" id="dropdownUser1" data-bs-toggle="dropdown" aria-expanded="false">
                <svg xmlns="http://www.w3.org/2000/svg" width="1em" height="1em" fill="currentColor" class="bi bi-person-fill" viewBox="0 0 16 16">
                  <path d="M3 14s-1 0-1-1 1-4 6-4 6 3 6 4-1 1-1 1H3zm5-6a3 3 0 1 0 0-6 3 3 0 0 0 0 6z"/>
                </svg>
                &nbsp;{{ userInfo.preferred_username }}
              </a>
              <ul class="dropdown-menu dropdown-menu-end">
                <li><router-link class="dropdown-item" to="/skills">My skills</router-link></li>
<<<<<<< HEAD
                <li><router-link class="dropdown-item" to="/evaluations">Evaluate skills</router-link></li>
=======
                <li><router-link class="dropdown-item" to="/evaluation">Evaluate skills</router-link></li>
>>>>>>> 36784107
                <li><a v-on:click.prevent="$emit('account')" href="#" class="dropdown-item">Manage account</a></li>
                <li><hr class="dropdown-divider"></li>
                <li><a v-on:click.prevent="$emit('sign-out')" href="#" class="dropdown-item">Sign out</a></li>
              </ul>
            </div>
          </div>
        </div>
      </nav>
    </div>
  </header>
</template>

<script>
import Vue from 'vue'

export default Vue.component('nav-bar', {
  data() {
    return {
      publicPath: process.env.BASE_URL
    }
  },
  computed: {
    userInfo() {
      return this.$store.state.userInfo
    },
    isAuthenticated() {
      return Object.keys(this.$store.state.userInfo).length > 0
    }
  }
})
</script>

<style >
#separator {
  margin: 5px 10px;
  border-right:1px  solid rgb(255, 255, 255);
}
</style><|MERGE_RESOLUTION|>--- conflicted
+++ resolved
@@ -53,11 +53,7 @@
               </a>
               <ul class="dropdown-menu dropdown-menu-end">
                 <li><router-link class="dropdown-item" to="/skills">My skills</router-link></li>
-<<<<<<< HEAD
-                <li><router-link class="dropdown-item" to="/evaluations">Evaluate skills</router-link></li>
-=======
                 <li><router-link class="dropdown-item" to="/evaluation">Evaluate skills</router-link></li>
->>>>>>> 36784107
                 <li><a v-on:click.prevent="$emit('account')" href="#" class="dropdown-item">Manage account</a></li>
                 <li><hr class="dropdown-divider"></li>
                 <li><a v-on:click.prevent="$emit('sign-out')" href="#" class="dropdown-item">Sign out</a></li>

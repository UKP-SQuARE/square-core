<!-- The Home Page. Questions are asked and the results are displayed here. -->
<template>
  <div class="bg-light border rounded shadow p-3">
    <div class="w-100">
      <div class="mb-3">
        <div class="container-fluid">
          <div class="row row-cols-2">
            <!-- Chat Bereich -->

            <div class="col">
              <!-- Infobox auf der linken Seite -->
              <div class="bg-light border rounded shadow p-3">
                <!-- Dummy-Text -->
                <h4>Language model</h4>
              </div>

              <!-- Buttons auf der linken Seite -->
              <div class="row mt-4">
                <div class="d-grid gap-1 d-md-flex justify-content-md-center">
                  <!-- router link to cha with query params runQueryParams -->
                  <router-link :to="{ name: 'chatbot_rating' }" class="btn btn-danger btn-lg text-white">
                    Cancel
                  </router-link>
                </div>
              </div>
              <div class="row mt-4">
                <div class="d-grid gap-1 d-md-flex justify-content-md-center">
                  <div class="btn btn-danger btn-lg text-white" @click="openSubmitPopup">
                    Submit Feedback
                  </div>
                </div>
              </div>
            </div>

            <div class="col">
              <div class="bg-light border rounded shadow p-3 ">
                <div class="container">
                  <!-- Chatbereich -->
                  <div class="row">
                    <div class="col-md-8 offset-md-2">
                      <div class="card">
                        <div class="card-header">
                          Chat
                        </div>
                        <div class="card-body chat-box" ref="chatBox">
                          <!-- Chat-Nachrichten werden hier dynamisch eingefügt -->
                          <div v-for="question in questions" :key="question.id">
                            <div class="d-flex flex-row justify-content-end mb-4">
                              <div class="p-2 ms-2" style="border-radius: 15px; background-color: rgba(57, 192, 237,.2);">
                                <p class="small mb-0"> {{ question.text }}</p>
                              </div>
                            </div>
                            <div v-if="answers[question.id]!== undefined || answerGenerated " class="d-flex flex-row justify-content-start mb-4">
                              <div class="p-2 me-2 border" style="border-radius: 15px; background-color: #fbfbfb;">
                                <p class="small mb-0"> {{ answers[question.id] }}</p>
                              </div>
                              <button @click="openFeedbackHandler(question.id)" class="round-blue-button">
                                <div> &#8618;</div>
                              </button>
                            </div>
                            <div v-else>
                              <pulse-loader></pulse-loader>
                            </div>

                            <div v-if="openFeedback" class="modal fade show" style="display: block;"
                              @click.self="openFeedback = false">
                              <div class="modal-dialog modal-dialog-centered">
                                <div class="modal-content">
                                  <div class="modal-header">
                                    <h5 class="modal-title">Answer Feedback</h5>
                                    <button type="button" class="btn-close" data-bs-dismiss="modal" aria-label="Close"
                                      @click="openFeedback = false"></button>
                                  </div>
                                  <div class="starplot-container">
                                    <div v-for="metric in metricIds" :key="metric" class="starplot-item">
                                      <div class="row m-1">
                                        <div class="col">
                                          <label :for="'element_' + metric">{{ metrics[metric] }}</label>
                                        </div>
                                        <div v-if="answerValues[question.id] !== undefined" class="col">
                                          <input type="range" class="form-control-range" :id="'element_' + metric"
                                            v-model="answerValues[question.id][metric]" min="1" max="5" />
                                          <span>{{ answerValues[question.id][metric] }}</span>
                                        </div>
                                        <div v-else class="col">
                                          <input type="range" class="form-control-range" :id="'element_' + metric"
                                            v-model="currentValues[metric]" min="1" max="5" />
                                          <span>{{ currentValues[metric] }}</span>
                                        </div>

                                      </div>
                                    </div>
                                    <div class="d-grid gap-1 d-md-flex justify-content-md-center m-2">
                                      <div class="btn btn-danger btn-lg text-white"
                                        @click="submitAnswerFeedback(question.id)">
                                        Submit
                                      </div>
                                    </div>
                                  </div>
                                </div>
                              </div>
                            </div>
                          </div>
                        </div>
                      </div>
                    </div>
                  </div>

                  <!-- Eingabebereich -->
                  <div class="row align-items-end">
                    <div class="col">
                      <div class="input-group">
                        <input v-model="newQuestion" @keyup.enter="sendQuestion" type="text" class="form-control"
                          placeholder="Write a message" />
                        <div class="input-group-append">
                          <button @click="sendQuestion" class="btn btn-primary">Send</button>
                        </div>
                      </div>
                    </div>
                  </div>
                </div>
              </div>
            </div>
          </div>
        </div>
      </div>
    </div>
    <div v-if="openPopup" class="modal fade show" style="display: block;" @click.self="openPopup = false">
      <div class="modal-dialog modal-dialog-centered">
        <div class="modal-content">
          <div class="modal-header">
            <h5 class="modal-title">Submit Feedback</h5>
            <button type="button" class="btn-close" data-bs-dismiss="modal" aria-label="Close"
              @click="openPopup = false"></button>
          </div>
          <div class="modal-body">
            <div id="chart">
              <apexchart type="radar" height="350" :options="chartOptions" :series="results"></apexchart>
            </div>
            <div class="row">
              <div class="col mt-4">
                <div class="d-grid gap-1 d-md-flex justify-content-md-center">
                  <div class="btn btn-danger btn-lg text-white" @click="openPopup = false">
                    Cancel
                  </div>
                </div>
              </div>
              <div class="col mt-4">
                <div class="d-grid gap-1 d-md-flex justify-content-md-center">
                  <div @click="submitFeedback()">
                    <router-link :to="{ name: 'chatbot_rating' }" class="btn btn-danger btn-lg text-white">
                      Submit
                    </router-link>
                  </div>
                </div>
              </div>
            </div>
          </div>
        </div>
      </div>
    </div>
  </div>
</template>

<script>
/* eslint-disable */
import Vue from 'vue'
import Query from '@/components/Query.vue'
import Results from '@/components/Results.vue'
import VueApexCharts from 'vue-apexcharts'
import PulseLoader from 'vue-spinner/src/PulseLoader.vue'
import axios from 'axios'
export default Vue.component('run-qa', {
  data() {


    return {
      answerGenerated: false,
      metricIds: [0, 1, 2, 3, 4, 5],
      metrics: ['Factual correctness', 'Language generation', 'Context', 'Coverage', 'Clarity of response', 'Harmfulness'],
      newQuestion: '',
      questions: [],
      answers: [],
      openPopup: false,
      openFeedback: false,
      currentValues: [],
      defaultValues: ['3', '3', '3', '3', '3', '3'],
      answerValues: {},
      results: [],
      chartOptions: {
        chart: {
          height: 350,
          type: 'radar',
        },
        title: {
          text: 'Feedback'
        },
        xaxis: {
          categories: ['Factual correctness', 'Language generation', 'Context', 'Coverage', 'Clarity of response', 'Harmfulness']
        }
      },

    };
  },
  components: {
    Query,
    Results,
    apexchart: VueApexCharts,
    PulseLoader,

  },
  methods: {
    async sendQuestion() {
      var questionText = this.newQuestion.trim();
      if (questionText !== '') {
        var questionId = this.questions.length
        this.questions.push({
          id: questionId,
          sender: 'Q', // Du kannst hier den Benutzernamen ändern
          text: questionText,
        });
        this.answerGenerated=false
        await this.generateAnswer(questionId)
        this.answerGenerated=true
        // Scrollen zum Ende des Chats nach dem Senden einer Nachricht
        this.$refs.chatBox.scrollTop = this.$refs.chatBox.scrollHeight;

        // Zurücksetzen des Eingabefelds
        this.newQuestion = '';
      }
    },
    async generateAnswer(questionId) {
      try {
        var questionText = this.questions[questionId]
<<<<<<< HEAD
        console.log(questionText)
        var postData = { "model": "phi", "messages": [{ "role": "user", "content": questionText }], "stream": false }
=======
        var postData = { "model": "phi", "messages": [{ "role": "user", "content": questionText["text"] }], "stream": false }

>>>>>>> d78baf5e
        const response = await axios.post('http://194.163.130.51:11434/api/chat', postData)
        var answer = ""
        var jsonData = response.data
        //console.log(jsonData["message"]["content"])
        var contents = ""
        try {
          contents = jsonData["message"]["content"];
        } catch (error) {
          console.error(`Fehler beim Parsen der Zeile: ${line}`);
          return null;
        }
        answer = contents;
        this.answers[questionId]=answer
      } catch (error) {
        this.answers[questionId]="Connection Error"
        console.log(this.answers)
        console.error('Connection error', error);
      }
    },
    openFeedbackHandler(text) {
      if (text in this.answerValues) {
        this.currentValues = this.answerValues[text];
      }
      else {
        this.currentValues = this.defaultValues;
      }
      this.openFeedback = true;

    },
    submitAnswerFeedback(questionId) {
      this.answerValues[questionId] = this.currentValues;
      this.currentValues = this.defaultValues;
      this.openFeedback = false;

    },
    openSubmitPopup() {
      if (this.answerValues.length == 0) {
        this.results[0] = {
          name: "Default Data",
          data: this.defaultValues
        };


      }
      else {
        var keys = Object.keys(this.answerValues)
        var averageValues = this.answerValues[keys[0]].map(i => parseInt(i));

        for (let k = 0; k < averageValues.length; k++) {
          for (let i = 1; i < keys.length; i++) {
            averageValues[k] = parseInt(this.answerValues[keys[i]]) + averageValues[k];
          }
          averageValues[k] = averageValues[k] / keys.length;
        }
        this.results[0] = {
          name: "Calculated Feedback",
          data: averageValues
        }

      }
      this.openPopup = true;
    },
    submitFeedback() {

    },
    cancel() {
      // Logik für den "Cancel"-Button
      console.log('Cancel button clicked');
    },
    submitFeedback() {
      // Logik für den "Submit Feedback"-Button
      console.log('Submit Feedback button clicked');
    },
  }
})

</script>

<style scoped>
/* Stile für das Layout */
#app {
  display: flex;
  height: 80vh;
  flex-direction: row;
  justify-content: space-between;
}

#infobox {
  flex: 1;
  display: flex;
  flex-direction: column;

}


.question {
  text-align: right;

}

.answer {
  text-align: left;
}



.chat-box {
  height: 400px;
  overflow-y: auto;
}

.round-blue-button {
  display: inline-block;
  padding: 5px 10px;
  font-size: 16px;
  height: 50px;
  width: 50px;
  font-weight: bold;
  text-align: center;
  text-decoration: none;
  cursor: pointer;
  border: none;
  border-radius: 50%;
  color: #fff;
  background-color: #3498db;
  /* Blaue Farbe, du kannst dies nach Bedarf ändern */
  transition: background-color 0.3s ease;
}
</style><|MERGE_RESOLUTION|>--- conflicted
+++ resolved
@@ -232,13 +232,8 @@
     async generateAnswer(questionId) {
       try {
         var questionText = this.questions[questionId]
-<<<<<<< HEAD
-        console.log(questionText)
-        var postData = { "model": "phi", "messages": [{ "role": "user", "content": questionText }], "stream": false }
-=======
         var postData = { "model": "phi", "messages": [{ "role": "user", "content": questionText["text"] }], "stream": false }
 
->>>>>>> d78baf5e
         const response = await axios.post('http://194.163.130.51:11434/api/chat', postData)
         var answer = ""
         var jsonData = response.data

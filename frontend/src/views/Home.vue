--- conflicted
+++ resolved
@@ -5,20 +5,11 @@
     <div class="bg-primary bg-gradient text-white">
       <div class="container-sm text-center py-5">
 
-<<<<<<< HEAD
-        <!-- 2st Promo Chatbot Rating Interface -->
-        <router-link class="btn btn-danger btn-lg px-4 text-white" to="/chatbot_rating">
-          Try Out Chatbot Rating Interface!
-        </router-link>
-
-
-=======
         <!-- Promo Chatbot Rating Interface -->
         <router-link class="btn btn-danger btn-lg px-4 text-white" to="/chatbot_rating">
           2) Try Out Chatbot Rating Interface!
         </router-link>
 
->>>>>>> 563141f0
         <h1 class="display-1 fw-bold">UKP-SQuARE</h1>
         <p class="fs-3">Software for Question Answering Research</p>
 

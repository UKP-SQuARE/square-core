--- conflicted
+++ resolved
@@ -14,12 +14,8 @@
     "@johmun/vue-tags-input": "^2.1.0",
     "@popperjs/core": "^2.11.5",
     "axios": "^0.24.0",
-<<<<<<< HEAD
-    "bootstrap": "^5.1.3",
+    "bootstrap": "^5.2.3",
     "bootstrap-vue": "^2.23.1",
-=======
-    "bootstrap": "^5.2.3",
->>>>>>> 0b5d8a66
     "core-js": "^3.19.1",
     "cytoscape": "^3.22.1",
     "cytoscape-dagre": "^2.4.0",

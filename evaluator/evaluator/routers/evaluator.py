--- conflicted
+++ resolved
@@ -54,12 +54,6 @@
         raise HTTPException(404, f"Metric with name='{metric_name}' not found!")
 
     # Load the predictions for the given `skill_id` and `dataset_name` from MongoDB
-<<<<<<< HEAD
-    prediction_result = PredictionResult.from_mongo(
-        mongo_client.client.evaluator.predictions.find_one(object_identifier)
-    )
-    if prediction_result is None:
-=======
     try:
         prediction_result = PredictionResult.from_mongo(
             mongo_client.client.evaluator.predictions.find_one(object_identifier)
@@ -68,7 +62,6 @@
             raise AttributeError
         logger.debug(f"Prediction loaded: {prediction_result}")
     except AttributeError:
->>>>>>> d78dff3c
         msg = f"Predictions for skill_id='{skill_id}' and dataset_name='{dataset_name}' not found!"
         logger.error(msg)
         raise HTTPException(404, msg)

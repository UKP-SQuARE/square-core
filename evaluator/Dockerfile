--- conflicted
+++ resolved
@@ -13,11 +13,7 @@
 COPY requirements.txt requirements.txt
 RUN pip install -r requirements.txt
 
-<<<<<<< HEAD
-COPY ./evaluator/app evaluator
-=======
 COPY ./evaluator/app evaluator/app
->>>>>>> 0b5d8a66
 COPY ./evaluator/tasks tasks
 
 COPY logging.conf logging.conf
